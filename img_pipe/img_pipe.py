--- conflicted
+++ resolved
@@ -1371,58 +1371,6 @@
             mlab.close()
         return mesh, mlab
 
-<<<<<<< HEAD
-    def plot_recon_anatomy_compare_warped(self, template, elecfile_prefix='TDT_elecs_all',interactive=True, screenshot=False, alpha=1.0):
-        import mayavi
-        import plotting.ctmr_brain_plot as ctmr_brain_plot
-        import SupplementalFiles.FS_colorLUT as FS_colorLUT
-
-        subj_brain = scipy.io.loadmat(self.pial_surf_file[self.hem])
-        template_pial_surf_file = os.path.join(self.subj_dir, template, 'Meshes', self.hem+'_pial_trivert.mat')
-        template_brain = scipy.io.loadmat(template_pial_surf_file)
-
-        # Get native space and warped electrodes
-        subj_e = self.get_elecs(elecfile_prefix = elecfile_prefix)
-        template_e = self.get_elecs(elecfile_prefix = elecfile_prefix+'_warped')
-        
-        subj_brain_width = np.abs(np.max(subj_brain['vert'][:,1])-np.min(subj_brain['vert'][:,1]))
-        template_brain_width = np.abs(np.max(template_brain['vert'][:,1])-np.min(template_brain['vert'][:,1]))
-        
-        subj_e['elecmatrix'][:,1] = subj_e['elecmatrix'][:,1]-((subj_brain_width+template_brain_width)/4)
-        template_e['elecmatrix'][:,1] = template_e['elecmatrix'][:,1]+((subj_brain_width+template_brain_width)/4)
-
-        subj_brain['vert'][:,1] = subj_brain['vert'][:,1]-((subj_brain_width+template_brain_width)/4)
-        template_brain['vert'][:,1] = template_brain['vert'][:,1]+((subj_brain_width+template_brain_width)/4)
-        
-        # Plot the pial surface
-        subj_mesh, mlab = ctmr_brain_plot.ctmr_gauss_plot(subj_brain['tri'], subj_brain['vert'], color=(0.8, 0.8, 0.8))
-        template_mesh, mlab = ctmr_brain_plot.ctmr_gauss_plot(template_brain['tri'], template_brain['vert'], color=(0.8, 0.8, 0.8),new_fig=False)
-        
-        # Add the electrodes, colored by anatomical region
-        elec_colors = np.zeros((subj_e['elecmatrix'].shape[0], subj_e['elecmatrix'].shape[1]))
-
-        # Import freesurfer color lookup table as a dictionary
-        cmap = FS_colorLUT.get_lut()
-
-        # Make a list of electrode numbers
-        if self.zero_indexed_electrodes:
-            elec_numbers = np.arange(subj_e['elecmatrix'].shape[0])
-        else:
-            elec_numbers = np.arange(subj_e['elecmatrix'].shape[0])+1
-
-        # Find all the unique brain areas in this subject
-        brain_areas = np.unique(subj_e['anatomy'][:,3])
-
-        # Loop through unique brain areas and plot the electrodes in each brain area
-        for b in brain_areas:
-            # Add relevant extra information to the label if needed for the color LUT
-            if b != 'NaN':
-                this_label = b[0]
-                if b[0][0:3]!='ctx' and b[0][0:4] != 'Left' and b[0][0:5] != 'Right' and b[0][0:5] != 'Brain' and b[0] != 'Unknown':
-                    this_label = 'ctx-%s-%s'%(self.hem, b[0])
-                    print(this_label)
-                
-=======
     def plot_erps(self, erp_matrix, time_scale_factor=0.03, z_scale_factor=3.0):
         import mayavi
         import plotting.ctmr_brain_plot as ctmr_brain_plot
@@ -1447,14 +1395,76 @@
                 if b[0][0:3]!='ctx' and b[0][0:4] != 'Left' and b[0][0:5] != 'Right' and b[0][0:5] != 'Brain' and b[0] != 'Unknown':
                     this_label = 'ctx-%s-%s'%('lh', b[0])
 
->>>>>>> 14d84bce
                 if this_label != '':
                     if this_label not in cmap:
                         #in case the label was manually assigned, and not found in the LUT colormap dictionary
                         el_color = matplotlib.cm.get_cmap('viridis').colors[int(float(np.where(brain_areas==b)[0])/float(len(brain_areas)))]
                     else:
                         el_color = np.array(cmap[this_label])/255.
-<<<<<<< HEAD
+
+            el_color = tuple(el_color)
+            elec_coord = elecmatrix[c,:]
+            mlab.points3d(elec_coord[0],elec_coord[1],elec_coord[2], scale_factor = 0.25, color = (1.0, 0.0, 0.0), resolution=25)
+            erp = erp_matrix[:,c]
+            mlab.plot3d(np.array([elec_coord[0] for i in range(erp_matrix.shape[0])])-2.0, ((np.array([i for i in range(-50,55)]))*time_scale_factor+elec_coord[1])[::-1], erp*z_scale_factor+elec_coord[2],\
+                            figure=mlab.gcf(),color=(el_color),tube_radius=0.15,tube_sides=3)
+        mlab.show()
+
+    def plot_recon_anatomy_compare_warped(self, template, elecfile_prefix='TDT_elecs_all',interactive=True, screenshot=False, alpha=1.0):
+        import mayavi
+        import plotting.ctmr_brain_plot as ctmr_brain_plot
+        import SupplementalFiles.FS_colorLUT as FS_colorLUT
+
+        subj_brain = scipy.io.loadmat(self.pial_surf_file[self.hem])
+        template_pial_surf_file = os.path.join(self.subj_dir, template, 'Meshes', self.hem+'_pial_trivert.mat')
+        template_brain = scipy.io.loadmat(template_pial_surf_file)
+
+        # Get native space and warped electrodes
+        subj_e = self.get_elecs(elecfile_prefix = elecfile_prefix)
+        template_e = self.get_elecs(elecfile_prefix = elecfile_prefix+'_warped')
+        
+        subj_brain_width = np.abs(np.max(subj_brain['vert'][:,1])-np.min(subj_brain['vert'][:,1]))
+        template_brain_width = np.abs(np.max(template_brain['vert'][:,1])-np.min(template_brain['vert'][:,1]))
+        
+        subj_e['elecmatrix'][:,1] = subj_e['elecmatrix'][:,1]-((subj_brain_width+template_brain_width)/4)
+        template_e['elecmatrix'][:,1] = template_e['elecmatrix'][:,1]+((subj_brain_width+template_brain_width)/4)
+
+        subj_brain['vert'][:,1] = subj_brain['vert'][:,1]-((subj_brain_width+template_brain_width)/4)
+        template_brain['vert'][:,1] = template_brain['vert'][:,1]+((subj_brain_width+template_brain_width)/4)
+        
+        # Plot the pial surface
+        subj_mesh, mlab = ctmr_brain_plot.ctmr_gauss_plot(subj_brain['tri'], subj_brain['vert'], color=(0.8, 0.8, 0.8))
+        template_mesh, mlab = ctmr_brain_plot.ctmr_gauss_plot(template_brain['tri'], template_brain['vert'], color=(0.8, 0.8, 0.8),new_fig=False)
+        
+        # Add the electrodes, colored by anatomical region
+        elec_colors = np.zeros((subj_e['elecmatrix'].shape[0], subj_e['elecmatrix'].shape[1]))
+
+        # Import freesurfer color lookup table as a dictionary
+        cmap = FS_colorLUT.get_lut()
+
+        # Make a list of electrode numbers
+        if self.zero_indexed_electrodes:
+            elec_numbers = np.arange(subj_e['elecmatrix'].shape[0])
+        else:
+            elec_numbers = np.arange(subj_e['elecmatrix'].shape[0])+1
+
+        # Find all the unique brain areas in this subject
+        brain_areas = np.unique(subj_e['anatomy'][:,3])
+
+        # Loop through unique brain areas and plot the electrodes in each brain area
+        for b in brain_areas:
+            # Add relevant extra information to the label if needed for the color LUT
+            if b != 'NaN':
+                this_label = b[0]
+                if b[0][0:3]!='ctx' and b[0][0:4] != 'Left' and b[0][0:5] != 'Right' and b[0][0:5] != 'Brain' and b[0] != 'Unknown':
+                    this_label = 'ctx-%s-%s'%(self.hem, b[0])
+                    print(this_label)
+                    if this_label != '':
+                        if this_label not in cmap:
+                            #in case the label was manually assigned, and not found in the LUT colormap dictionary
+                            el_color = matplotlib.cm.get_cmap('viridis').colors[int(float(np.where(brain_areas==b)[0])/float(len(brain_areas)))]
+                        else:
+                            el_color = np.array(cmap[this_label])/255.
                     ctmr_brain_plot.el_add(np.atleast_2d(subj_e['elecmatrix'][subj_e['anatomy'][:,3]==b,:]), 
                                            color=tuple(el_color), numbers=elec_numbers[subj_e['anatomy'][:,3]==b])
 
@@ -1480,13 +1490,4 @@
             mlab.show()
         else:
             mlab.close()
-        return subj_mesh, template_mesh, mlab
-=======
-            el_color = tuple(el_color)
-            elec_coord = elecmatrix[c,:]
-            mlab.points3d(elec_coord[0],elec_coord[1],elec_coord[2], scale_factor = 0.25, color = (1.0, 0.0, 0.0), resolution=25)
-            erp = erp_matrix[:,c]
-            mlab.plot3d(np.array([elec_coord[0] for i in range(erp_matrix.shape[0])])-2.0, ((np.array([i for i in range(-50,55)]))*time_scale_factor+elec_coord[1])[::-1], erp*z_scale_factor+elec_coord[2],\
-                            figure=mlab.gcf(),color=(el_color),tube_radius=0.15,tube_sides=3)
-        mlab.show()
->>>>>>> 14d84bce
+        return subj_mesh, template_mesh, mlab