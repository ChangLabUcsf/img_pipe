# FreeCoG Imaging Pipeline 
# Developed by:
# Liberty Hamilton, Morgan Lee, David Chang, Anthony Fong, Zachary Greenberg
# 
# Laboratory of Edward Chang
# Department of Neurological Surgery
# University of California, San Francisco
# Date Last Edited: June 21, 2017
#
# This file contains the Chang Lab imaging pipeline (freeCoG)
# as one importable python class for running a patients
# brain surface reconstruction and electrode localization/labeling

import os
import glob
import pickle
import shutil

import nibabel as nib
from tqdm import tqdm

import numpy as np
import scipy.io
import scipy.spatial
import matplotlib
matplotlib.use('Agg')
from matplotlib import pyplot as plt
from matplotlib import cm
from matplotlib.backends.backend_pdf import PdfPages

# For CT to MRI registration
from nipy.core.api import AffineTransform
import nipy.algorithms
import nipy.algorithms.resample
import nipy.algorithms.registration.histogram_registration

from plotting.mlab_3D_to_2D import get_world_to_view_matrix, get_view_to_display_matrix, apply_transform_to_points

# For animations, from pycortex
linear = lambda x, y, m: (1.-m)*x + m*y
mixes = dict(
    linear=linear,
    smoothstep=(lambda x, y, m: linear(x,y,3*m**2 - 2*m**3)),
    smootherstep=(lambda x, y, m: linear(x, y, 6*m**5 - 15*m**4 + 10*m**3))
)

class freeCoG:
    ''' This defines the class freeCoG, which creates a patient object      
    for use in creating brain surface reconstructions, electrode placement,     
    and warping.        
    
    To initialize a patient, you must provide the subject ID, hemisphere,       
    freesurfer subjects directory, and (optionally) the freesurfer      
    executable directory. If these aren't specified they will default to the environment
    variables $SUBJECTS_DIR and $FREESURFER_HOME.
    
    For example:        
    
    >>> subj = 'EC1'     
    >>> subj_dir = '/usr/local/freesurfer/subjects'      
    >>> hem = 'rh'       
    >>> fs_dir = '/usr/local/freesurfer'     
    >>> patient = img_pipe.freeCoG(subj = subj, subj_dir = subj_dir, hem = hem, fs_dir = fs_dir)
    
    Parameters
    ----------       
    subj : str 
           The subject ID      
    hem : {'lh', 'rh', 'stereo'}
          The hemisphere of implanation. Can be 'lh', 'rh', or 'stereo'.        
    zero_indexed_electrodes: bool, optional
                             Whether or not to use zero-indexing for the electrode numbers (default: True)
    fs_dir : str, optional
             Path to the freesurfer install (default is $FREESURFER_HOME environmental variable) 
    subj_dir : str, optional
               the freesurfer subjects directory (e.g. /usr/local/freesurfer/subjects). Default
               is the $SUBJECTS_DIR environmental variable set by Freesurfer.
    
    Attributes
    ----------
    subj : str
        The subject ID.
    subj_dir : str
        The subjects directory where the data live.
    patient_dir : str
        The directory containing data for this particular patient.
        Usually [subj_dir]/[subj]
    hem : str
        The hemisphere of implantation
    img_pipe_dir : str
        The path to img_pipe code.
    zero_indexed_electrodes : bool
        Whether zero-indexed electrode numbers are used (True)
        or not (False)
    fs_dir : str
        Path to the freesurfer installation
    CT_dir : str
        Path to the CT scan
    elecs_dir : str
        Path to the marked electrode file locations
    mesh_dir : str
        Path to the generated triangle-mesh surfaces (pial, subcortical, etc.)
    pial_surf_file : dict
        Dictionary containing full file with path for the left and right pial surfaces.
        Left pial surface is pial_surf_file['lh'] and right pial surface is
        pial_surf_file['rh']
    surf_dir : str
        The freesurfer surf directory for this patient.
    mri_dir : str
        The freesurfer MRI directory for this patient.

    Returns
    ----------
    patient : <img_pipe.freeCoG instance>
        patient object, including information about subject ID, hemisphere, where data live, 
        and related functions for creating surface reconstructions and/or plotting.    

    '''

    def __init__(self, subj, hem, zero_indexed_electrodes=True, fs_dir=os.environ['FREESURFER_HOME'], subj_dir=os.environ['SUBJECTS_DIR']):
        '''
        Initializes the patient object.

        Parameters
        ----------       
        subj : str 
            The subject ID (e.g. 'SUBJ_25')     
        hem : {'lh', 'rh', 'stereo'}
            The hemisphere of implanation. Can be 'lh', 'rh', or 'stereo'.        
        zero_indexed_electrodes: bool, optional
            Whether or not to use zero-indexing for the electrode numbers (default: True)
        fs_dir : str, optional
            Path to the freesurfer install (default is $FREESURFER_HOME environmental variable) 
        subj_dir : str, optional
            Path to the freesurfer subjects (default is $SUBJECTS_DIR environmental variable)
    
        Returns
        ----------   
        patient : <img_pipe.freeCoG instance>
            patient object, including information about subject ID, hemisphere, where data live, 
            and related functions for creating surface reconstructions and/or plotting.    
        '''
        
        self.subj = subj
        self.subj_dir = subj_dir
        self.patient_dir = os.path.join(self.subj_dir, self.subj)
        self.hem = hem
        self.img_pipe_dir = os.path.dirname(os.path.realpath(__file__))
        self.zero_indexed_electrodes = zero_indexed_electrodes

        #Freesurfer home directory
        self.fs_dir = fs_dir

        # CT_dir: dir for CT img data
        self.CT_dir = os.path.join(self.subj_dir, self.subj, 'CT')

        # elecs_dir: dir for elecs coordinates
        self.elecs_dir = os.path.join(self.subj_dir, self.subj, 'elecs')

        # Meshes directory for matlab/python meshes
        self.mesh_dir = os.path.join(self.subj_dir, self.subj, 'Meshes')
        if self.hem == 'stereo':
            surf_file = os.path.join(self.subj_dir, self.subj, 'Meshes', 'lh_pial_trivert.mat')
        else:
            surf_file = os.path.join(self.subj_dir, self.subj, 'Meshes', self.hem+'_pial_trivert.mat')
        if os.path.isfile(surf_file):
            self.pial_surf_file = dict()
            self.pial_surf_file['lh'] = os.path.join(self.subj_dir, self.subj, 'Meshes', 'lh_pial_trivert.mat')
            self.pial_surf_file['rh'] = os.path.join(self.subj_dir, self.subj, 'Meshes', 'rh_pial_trivert.mat')

        # surf directory
        self.surf_dir = os.path.join(self.subj_dir, self.subj, 'surf')

        # mri directory
        self.mri_dir = os.path.join(self.subj_dir, self.subj, 'mri')

        #if paths are not the default paths in the shell environment:
        os.environ['FREESURFER_HOME'] = fs_dir
        os.environ['SUBJECTS_DIR'] = subj_dir

    def prep_recon(self):
        '''Prepares file directory structure of subj_dir, copies acpc-aligned               
        T1.nii to the 'orig' directory and converts to mgz format.

        '''       

        # navigate to directory with subject freesurfer folders           
        # and make a new folder for the patient

        if not os.path.isdir(os.path.join(self.subj_dir, self.subj)):
            print("Making subject directory")
            os.mkdir(self.subj)

        # create elecs folders
        if not os.path.isdir(self.elecs_dir):
            print("Making electrodes directory")
            os.mkdir(self.elecs_dir)

        # create mri and orig folders
        if not os.path.isdir(self.mri_dir):
            os.mkdir(self.mri_dir)

        orig_dir = os.path.join(self.subj_dir, self.subj, 'mri', 'orig')
        if not os.path.isdir(orig_dir):
            os.mkdir(orig_dir)

        T1_file = os.path.join(self.subj_dir, self.subj, 'acpc', 'T1.nii')
        os.system('cp %s %s' %(T1_file, orig_dir))

        # convert T1 to freesurfer 001.mgz format
        T1_file2 = os.path.join(orig_dir, 'T1.nii')
        T1_mgz = os.path.join(orig_dir, '001.mgz')
        os.system('mri_convert %s %s'%(T1_file2, T1_mgz))

    def get_recon(self, flag_T3 = '-3T', openmp_flag='-openmp 12', gpu_flag=''):        
        '''Runs freesurfer recon-all for surface reconstruction.                
        
        Parameters
        ----------
        flag_T3 : {'-3T', ''}
            Choose '-3T' if using scans from a 3T scanner, otherwise set flag_T3=''             
        openmp_flag : {'-openmp 12', ''}
            First option uses 12 cores and multithreading to make recon-all faster. 
            Otherwise use openmp_flag = ''        
        gpu_flag : {'-use-gpu', ''}
            Use flag '-use-gpu' if you want to run code on the GPU (some steps run faster)        
            otherwise use gpu_flag='' 

        '''       
        os.system('recon-all -subjid %s -sd %s -all %s %s %s' % (self.subj, self.subj_dir, flag_T3, openmp_flag, gpu_flag))

        self.pial_surf_file = dict()
        self.pial_surf_file['lh'] = os.path.join(self.subj_dir, self.subj, 'Meshes', 'lh_pial_trivert.mat')
        self.pial_surf_file['rh'] = os.path.join(self.subj_dir, self.subj, 'Meshes', 'rh_pial_trivert.mat')

        #create gyri labels directory
        gyri_labels_dir = os.path.join(self.subj_dir, self.subj, 'label', 'gyri')
        if not os.path.isdir(gyri_labels_dir):
            os.mkdir(gyri_labels_dir)
            # This version of mri_annotation2label uses the coarse labels from the Desikan-Killiany Atlas
            os.system('mri_annotation2label --subject %s --hemi %s --surface pial --outdir %s'\
                %(self.subj, 'lh', gyri_labels_dir))
            os.system('mri_annotation2label --subject %s --hemi %s --surface pial --outdir %s'\
                %(self.subj, 'rh', gyri_labels_dir))

    def check_pial(self):
        '''Opens Freeview with the orig.mgz MRI loaded along with the pial surface. 
        User should scroll through to check that the pial surface corresponds correctly
        to the MRI.'''
        brain_mri = os.path.join(self.subj_dir, self.subj, 'mri', 'brain.mgz')
        lh_pial = os.path.join(self.subj_dir, self.subj, 'surf', 'lh.pial')
        rh_pial = os.path.join(self.subj_dir, self.subj, 'surf', 'rh.pial')
        os.system("freeview --volume %s --surface %s --surface %s --viewport 'coronal'" % (brain_mri, lh_pial, rh_pial))

    def check_anatomy_freeview(self):
        '''Opens Freeview with the orig.mgz MRI loaded along with the rCT and aparc.a2009s+aseg.mgz. 
        User should scroll through to check that the anatomical labels assigned to depths are correct.'''
        brain_mri = os.path.join(self.subj_dir, self.subj, 'mri', 'orig.mgz')
        elecs_CT = os.path.join(self.subj_dir, self.subj, 'CT', 'rCT.nii')
        aparc_aseg = os.path.join(self.subj_dir, self.subj, 'mri', 'aparc.a2009s+aseg.mgz')
        os.system("freeview --volume %s:opacity=0.8 --volume %s:opacity=0.6 --volume %s:colormap=lut:opacity=0.5:visible=0 --viewport 'coronal'"%(brain_mri, elecs_CT, aparc_aseg))
        
    def make_dural_surf(self, radius=3, num_iter=30, dilate=0.0):
        '''
        Create smoothed dural surface for projecting electrodes to.

        Parameters
        ----------  
        radius : float 
            radius for smoothing (currently ignored)
        num_iter : int
            Number of iterations for mris_smooth
        dilate : float
            Amount of dilation for dural surface (argument to mris_expand)

        Returns
        ----------
        None

        '''
        
        from surface_warping_scripts.make_outer_surf import make_outer_surf # From ielu
        # Create mask of pial surface
        hems = ['lh', 'rh']
        for hem in hems:
            print("Creating mask of %s pial surface"%(hem))
            pial_surf = os.path.join(self.subj_dir, self.subj, 'surf', hem+'.pial')
            pial_fill_image = os.path.join(self.subj_dir, self.subj, 'surf', hem+'.pial.filled.mgz')
            if not os.path.isfile(pial_fill_image):
                os.system('mris_fill -c -r 1 %s %s'%(pial_surf, pial_fill_image))
            outfile = os.path.join(self.subj_dir, self.subj, 'surf', hem+'.pial.outer')

            if os.path.isfile(pial_fill_image):
                # Create outer surface of this pial surface
                print("Creating outer surface for the filled pial surface %s"%(pial_fill_image))
                make_outer_surf(pial_surf, pial_fill_image, radius, outfile) # this is from ielu

                os.system('mris_extract_main_component %s %s-main'%(outfile, outfile))
                dura_surf = os.path.join(self.subj_dir, self.subj, 'surf', hem+'.dural')
                os.system('mris_smooth -nw -n %d %s-main %s'%(num_iter, outfile, dura_surf))

                if dilate != 0:
                    print("Dilating surface by %d mm"%(dilate))
                    if dilate > 0:
                        print("Multiplying dilate value by -1 to get outward dilation")
                        dilate = -1*dilate
                    os.system('mris_expand %s %d %s'%(dura_surf, dilate, dura_surf))
            else:
                print("Failed to create %s, check inputs."%(pial_fill_image))
        
        self.convert_fsmesh2mlab(mesh_name = 'dural')

    def mark_electrodes(self):
        ''' Launch the electrode picker for this subject. The electrode
        picker requires the Qt4Agg backend, so is launched via an external
        python script. 

        Inputs to the electrode_picker.py script include the subject directory and the hemisphere
        of implantation.
        '''
        individual_elecs_dir = os.path.join(self.subj_dir,self.subj,'elecs','individual_elecs')
        if not os.path.isdir(individual_elecs_dir):
            print("Creating directory %s"%(individual_elecs_dir))
            os.mkdir(individual_elecs_dir)
        print("Launching electrode picker")
        epicker = os.path.join(self.img_pipe_dir, 'SupplementalScripts', 'electrode_picker.py')
        os.system('python %s %s %s'%(epicker, os.path.join(self.subj_dir, self.subj), self.hem))

    def convert_fsmesh2mlab(self, mesh_name='pial'):
        '''Creates surface mesh triangle and vertex .mat files
        If no argument for mesh_name is given, lh.pial and rh.pial
        are converted into lh_pial_trivert.mat and rh_pial_trivert.mat
        in the Meshes directory (for use in python) and *_lh_pial.mat
        and *_rh_pial.mat for use in MATLAB.

        Parameters
        ----------
        mesh_name : {'pial', 'white', 'inflated'}
        
        '''

        hems = ['lh', 'rh']

        if not os.path.isdir(self.mesh_dir):
            print('Making Meshes Directory')
            # Make the Meshes directory in subj_dir if it does not yet exist
            os.mkdir(self.mesh_dir)

        # Loop through hemispheres for this mesh, create one .mat file for each
        for h in hems:
            print("Making %s mesh"%(h))
            mesh_surf = os.path.join(self.surf_dir, h+'.'+mesh_name)
            vert, tri = nib.freesurfer.read_geometry(mesh_surf)
            out_file = os.path.join(self.mesh_dir, '%s_%s_trivert.mat'%(h, mesh_name))
            out_file_struct = os.path.join(self.mesh_dir, '%s_%s_%s.mat'%(self.subj, h, mesh_name))
            scipy.io.savemat(out_file, {'tri': tri, 'vert': vert})

            cortex = {'tri': tri+1, 'vert': vert}
            scipy.io.savemat(out_file_struct, {'cortex': cortex})

        setattr(self, mesh_name+'_surf_file', out_file)
  
    def reg_img(self, source='CT.nii', target='orig.mgz', smooth=0., reg_type='rigid', interp='pv', xtol=0.0001, ftol=0.0001):
        '''Runs nmi coregistration between two images.
        Usually run as patient.reg_img() 
        You can also specify the source (usually a CT scan, assumed to be in $SUBJECTS_DIR/subj/CT)
        and the target (usually T1 MRI, assumed to be in $SUBJECTS_DIR/subj/mri)

        Parameters are arguments for nipy.algorithms.registration.histogram_registration.HistogramRegistration
        (for more information, see help for nipy.algorithms.registration.optimizer).

        Parameters
        ----------
        smooth : float
            a smoothing parameter in mm
        reg_type : {'rigid', 'affine'}
            Registration type
        interp : {'pv','tri'} 
            changes the interpolation method for resampling
        xtol : float
            tolerance parameter for function minimization
        ftol : float
            tolerance parameter for function minimization

            
        '''

        source_file = os.path.join(self.CT_dir, source)
        target_file = os.path.join(self.mri_dir, target)

        print("Computing registration from %s to %s"%(source_file, target_file))
        ctimg  = nipy.load_image(source_file)
        mriimg = nipy.load_image(target_file)

        ct_cmap = ctimg.coordmap  
        mri_cmap = mriimg.coordmap

        # Compute registration
        ct_to_mri_reg = nipy.algorithms.registration.histogram_registration.HistogramRegistration(ctimg, mriimg, similarity='nmi', smooth=smooth, interp=interp)
        aff = ct_to_mri_reg.optimize(reg_type).as_affine()   

        ct_to_mri = AffineTransform(ct_cmap.function_range, mri_cmap.function_range, aff)  
        reg_CT = nipy.algorithms.resample.resample(ctimg, mri_cmap, ct_to_mri.inverse(), mriimg.shape)    

        outfile = os.path.join(self.CT_dir, 'r'+source)
        print("Saving registered CT image as %s"%(outfile))
        nipy.save_image(reg_CT, outfile)

    def interp_grid(self, nrows=16, ncols=16, grid_basename='hd_grid'):
        '''Interpolates corners for an electrode grid
        given the four corners (in order, 1, 16, 241, 256), or for
        32 channel grid, 1, 8, 25, 32.
        
        Parameters
        ----------
        nrows : int
            Number of rows in the grid
        ncols : int
            Number of columns in the grid
        grid_basename : str
            The base name of the grid (e.g. 'hd_grid' if you have a corners file
            called hd_grid_corners.mat)
        
        '''

        nchans = nrows*ncols

        corner_file = os.path.join(self.elecs_dir, 'individual_elecs', grid_basename+'_corners.mat')
        corners = scipy.io.loadmat(corner_file)['elecmatrix']
        elecmatrix = np.zeros((nchans, 3))

        corner_nums = [0, 0+nrows-1, nchans-nrows, nchans-1]

        # Add the electrode coordinates for the corners
        for i in np.arange(4):
            elecmatrix[corner_nums[i],:] = corners[i,:]

        # Interpolate over one dimension (vertical columns from corner 1 to 2 and corner 3 to 4)
        # loop over x, y, and z coordinates
        for i in np.arange(3):
            elecmatrix[corner_nums[0]:corner_nums[1]+1,i] = np.linspace(elecmatrix[corner_nums[0],i], elecmatrix[corner_nums[1], i], nrows)
            elecmatrix[corner_nums[2]:corner_nums[3]+1,i] = np.linspace(elecmatrix[corner_nums[2],i], elecmatrix[corner_nums[3], i], nrows)

        grid = np.arange(nchans).reshape((nrows, ncols), order='F')

        # Now fill in the rows using the new data from the leftmost and rightmost columns
        for row in np.arange(nrows):
            for i in np.arange(3):
                elecmatrix[grid[row,:],i] = np.linspace(elecmatrix[row,i], elecmatrix[row+(grid[0,-1]-grid[0,0]),i], ncols)

        orig_file = os.path.join(self.elecs_dir, 'individual_elecs', '%s_orig.mat'%(grid_basename))
        scipy.io.savemat(orig_file, {'elecmatrix': elecmatrix} )

<<<<<<< HEAD
    def project_electrodes(self, elecfile_prefix='hd_grid', use_mean_normal=True, surf_type='dural', num_iter=30,
                           dilate=0.0, grid=True, convex_hull=False):
        '''elecfile_prefix: prefix of the .mat file with the electrode coordinates matrix 
        use_mean_normal: whether to use mean normal vector (mean of the 4 normal vectors from the grid's 
        corner electrodes) as the projection direction
        surf_type: 'dural' or 'pial'
        num_iter: how many smoothing iterations when creating the dural surface
        grid: whether the electrodes to project are from a grid that was interpolated using interp_grid()
=======
    def project_electrodes(self, elecfile_prefix='hd_grid', use_mean_normal=True, \
                                 surf_type='dural', \
                                 num_iter=30, dilate=0.0, grid=True,
                                 convex_hull=True):
        '''
        Project electrodes to the brain's surface to correct for deformation.
>>>>>>> 11bb88e5
        
        By default, projects the electrodes of a grid based on the mean normal vector of the four grid
        corner electrodes that were manually localized from the registered CT. Can also project strips
        and individual electrodes if grid=False (you will be prompted for a projection direction).
        
        Parameters
        ----------
        elecfile_prefix : str, optional
            prefix of the .mat file with the electrode coordinates matrix 
        use_mean_normal : bool, optional
            whether to use mean normal vector (mean of the 4 normal vectors from the grids 
            corner electrodes) as the projection direction
        surf_type : {'dural','pial','OFC'}, optional
            Which surface to project to.  In the case of the orbitofrontal cortex (OFC),
            it often works better to create a separate ROI of those brain structures and
            project to that, rather than to the pial or dural surface
        num_iter : int, optional
            Number of iterations for dural surface creation
        dilate : float, optional
            Amount to dilate the dural surface
        grid : bool, optional
            Whether the electrodes to project are from a grid that was interpolated using interp_grid()
        convex_hull : bool, optional
            Whether to use the convex hull of the relevant surface or not.  Often
            this can result in a smoother looking projection rather than a "wavy"
            looking grid.

        Returns
        ---------
        None

        '''
        
        from surface_warping_scripts.project_electrodes_anydirection import project_electrodes_anydirection

        print('Projection Params: \n\t Grid Name: %s.mat \n\t Use Mean Normal: %s \n\t \
               Surface Type: %s \n\t Number of Smoothing Iterations (if using dural): %d'\
                %(elecfile_prefix,use_mean_normal,surf_type,num_iter))
        if grid: 
            corners_file = os.path.join(self.elecs_dir, 'individual_elecs', elecfile_prefix+'_corners.mat')
            elec_corners = scipy.io.loadmat(corners_file)['elecmatrix']
            elecfile_name = elecfile_prefix +'_orig'
            if not os.path.isdir(os.path.join(self.elecs_dir, 'individual_elecs', 'preproc')):
                print('Making preproc directory')
                os.mkdir(os.path.join(self.elecs_dir, 'individual_elecs','preproc'))
        else:
            elecfile_name = elecfile_prefix

        dural_mesh = os.path.join(self.subj_dir, self.subj, 'Meshes', self.subj + '_' + self.hem + '_dural.mat')
        if surf_type=='dural' and not os.path.isfile(dural_mesh):
            print('Creating dural surface mesh, using %d smoothing iterations'%(num_iter))
            self.make_dural_surf(num_iter=num_iter, dilate=dilate)

        if use_mean_normal and grid:
            #the corners draw out a 'rectangle', each side is a grid vector
            grid_vectors = elec_corners[1] - elec_corners[0], \
                           elec_corners[3] - elec_corners[2], \
                           elec_corners[3] - elec_corners[1], \
                           elec_corners[2] - elec_corners[0]
            #we can get 4 normal vectors from the 4 grid vectors 
            normal_vectors = [np.cross(grid_vectors[0],grid_vectors[2]), \
                              np.cross(grid_vectors[0],grid_vectors[3]), \
                              np.cross(grid_vectors[1],grid_vectors[2]), \
                              np.cross(grid_vectors[1],grid_vectors[3])]
            
            #normalize the normal vectors
            for vec in range(4):
                normal_vectors[vec] = normal_vectors[vec]/np.linalg.norm(normal_vectors[vec])

            #get all the normal vectors facing the same direction
            for vec in range(1,4):
                angle = np.arccos(np.dot(normal_vectors[vec],normal_vectors[vec-1])/(np.linalg.norm(normal_vectors[vec])*np.linalg.norm(normal_vectors[vec-1])))
                #flip the normal vector and see if angle between it and the previous normal vector is smaller
                flipped_angle = np.arccos(np.dot((-1.0*normal_vectors[vec]),normal_vectors[vec-1])/(np.linalg.norm(normal_vectors[vec])*np.linalg.norm(normal_vectors[vec-1])))
                if angle > flipped_angle:
                    normal_vectors[vec] = normal_vectors[vec]*-1.0
            print('Normal vectors: ' + str(normal_vectors))

            #take the mean of the 4 normal vectors
            mean_normal = np.array(normal_vectors).mean(axis=0)

            #mean normal vector should point outwards (laterally, not towards the center of the brain)
            #if it doesn't, flip the mean normal vector
            if (self.hem=='lh' and mean_normal[0] < 0) or (self.hem=='rh' and mean_normal[0] > 0):
                direction = [mean_normal[0],mean_normal[1],mean_normal[2]]
            else:
                direction = [-1.0*mean_normal[0],-1.0*mean_normal[1],-1.0*mean_normal[2]]

            # project the electrodes to the convex hull of the pial surface
            print('Projection direction vector: ', direction)
        else:
            proj_direction = raw_input('Enter a custom projection direction as a string (lh,rh,top,bottom,front,back,or custom): If none provided, will default to hemisphere: \n')
            if proj_direction == 'custom':
                x = raw_input('Enter projection vector\'s x-component: \n')
                y = raw_input('Enter projection vector\'s y-component: \n')
                z = raw_input('Enter projection vector\'s z-component: \n')
                direction = [float(x),float(y),float(z)]
            elif proj_direction not in ['lh','rh','top','bottom','front','back','custom']:
                direction = self.hem
            else:
                direction = proj_direction

        if elecfile_prefix == 'OFC_grid':
            self.make_roi_mesh('OFC', ['lateralorbitofrontal','medialorbitofrontal','rostralmiddlefrontal','parsorbitalis',
                                       'parstriangularis','superiorfrontal','rostralanteriorcingulate',
                                       'caudalanteriorcingulate','frontalpole','insula'], hem=None, showfig=False)
            surf_type = 'OFC'

        print('::: Loading Mesh data :::')
        print(os.path.join(self.subj_dir, self.subj, 'Meshes', '%s_%s_trivert.mat'%(self.hem, surf_type)))
        cortex = scipy.io.loadmat(os.path.join(self.subj_dir, self.subj, 'Meshes', '%s_%s_trivert.mat'%(self.hem, surf_type)))
        tri, vert = cortex['tri'], cortex['vert']

        if convex_hull:
            tri = scipy.spatial.Delaunay(vert).convex_hull

        print('::: Projecting electrodes to mesh :::')
        elecmatrix = scipy.io.loadmat(os.path.join(self.subj_dir, self.subj, 'elecs', 'individual_elecs', '%s_orig.mat'%(elecfile_prefix)))['elecmatrix']
        print(direction)
        elecs_proj = project_electrodes_anydirection(tri, vert, elecmatrix, direction)
        scipy.io.savemat(os.path.join(self.subj_dir, self.subj, 'elecs', 'individual_elecs', '%s.mat'%(elecfile_prefix)),{'elecmatrix':elecs_proj})
        print('::: Done :::')

        #move files to preproc subfolder
        if grid:
            corner_file = os.path.join(self.elecs_dir, 'individual_elecs', elecfile_prefix+'_corners.mat')
            orig_file = os.path.join(self.elecs_dir, 'individual_elecs', elecfile_prefix+'_orig.mat')
            preproc_dir = os.path.join(self.elecs_dir, 'individual_elecs', 'preproc') 
            print('Moving %s to %s'%(orig_file, preproc_dir))
            os.system('mv %s %s'%(corner_file, preproc_dir))
            os.system('mv %s %s'%(orig_file, preproc_dir))
        return 

    def get_clinical_grid(self, elecfile_prefix='hd_grid'):
        '''Loads in HD grid coordinates and use a list
        of indices to extract downsampled grid.
        
        Parameters
        ----------
        elecfile_prefix : str
            prefix of the .mat file with the electrode coordinates matrix

        Returns
        -------
        clinicalgrid : array-like
            n x 3 elecmatrix (every other row and every other column)
        '''

        # load in clinical grid indices
        clingrid = scipy.io.loadmat(os.path.join(self.img_pipe_dir, 'SupplementalFiles','clingrid_inds.mat'))['inds'].ravel()

        # load in high density grid coordinates
        hd = scipy.io.loadmat(os.path.join(self.elecs_dir, 'individual_elecs', elecfile_prefix+'.mat'))['elecmatrix']

        # If we have a grid that is smaller than 256 channels, remove the irrelevant clinical grid indices
        clingrid = clingrid[clingrid<hd.shape[0]]

        # get clinical grid coordinates using the relevant indices
        clinicalgrid = hd[clingrid,:]

        # save new coordinates
        scipy.io.savemat(os.path.join(self.elecs_dir, 'individual_elecs', 'clinical_'+elecfile_prefix+'.mat'), {'elecmatrix': clinicalgrid})

        return clinicalgrid

    def get_subcort(self):
        '''Obtains .mat files for vertex and triangle
           coords of all subcortical freesurfer segmented meshes'''

        # set ascii dir name
        subjAscii_dir = os.path.join(self.subj_dir, self.subj, 'ascii')
        if not os.path.isdir(subjAscii_dir):
            os.mkdir(subjAscii_dir)

        # tessellate all subjects freesurfer subcortical segmentations
        print('::: Tesselating freesurfer subcortical segmentations from aseg using aseg2srf... :::')
        print(os.path.join(self.img_pipe_dir, 'SupplementalScripts', 'aseg2srf.sh'))
        os.system(os.path.join(self.img_pipe_dir, 'SupplementalScripts', 'aseg2srf.sh') + ' -s "%s" -l "4 5 10 11 12 13 17 18 26 \
                 28 43 44  49 50 51 52 53 54 58 60 14 15 16" -d' % (self.subj))

        # get list of all .srf files and change fname to .asc
        srf_list = list(set([fname for fname in os.listdir(subjAscii_dir)]))
        asc_list = list(set([fname.replace('.srf', '.asc') for fname in srf_list]))
        asc_list.sort()
        for fname in srf_list:
            new_fname = fname.replace('.srf', '.asc')
            os.system('mv %s %s'%(os.path.join(subjAscii_dir,fname), os.path.join(subjAscii_dir,new_fname)))

        # convert all ascii subcortical meshes to matlab vert, tri coords
        subcort_list = ['aseg_058.asc', 'aseg_054.asc', 'aseg_050.asc',
                        'aseg_052.asc', 'aseg_053.asc', 'aseg_051.asc', 'aseg_049.asc',
                        'aseg_043.asc', 'aseg_044.asc', 'aseg_060.asc', 'aseg_004.asc',
                        'aseg_005.asc', 'aseg_010.asc', 'aseg_011.asc', 'aseg_012.asc',
                        'aseg_013.asc', 'aseg_017.asc', 'aseg_018.asc', 'aseg_026.asc',
                        'aseg_028.asc', 'aseg_014.asc', 'aseg_015.asc', 'aseg_016.asc']

        nuc_list = ['rAcumb', 'rAmgd', 'rCaud', 'rGP', 'rHipp', 'rPut', 'rThal',
                    'rLatVent', 'rInfLatVent', 'rVentDienceph', 'lLatVent', 'lInfLatVent',
                    'lThal', 'lCaud', 'lPut',  'lGP', 'lHipp', 'lAmgd', 'lAcumb', 'lVentDienceph',
                    'lThirdVent', 'lFourthVent', 'lBrainStem']

        subcort_dir = os.path.join(self.mesh_dir,'subcortical')     
        if not os.path.isdir(subcort_dir):      
            print('Creating directory %s'%(subcort_dir))        
            os.mkdir(subcort_dir)

        print('::: Converting all ascii segmentations to matlab tri-vert :::')
        for i in range(len(subcort_list)):
            subcort = os.path.join(subjAscii_dir, subcort_list[i])
            nuc = os.path.join(subcort_dir, nuc_list[i])
            self.subcortFs2mlab(subcort, nuc)

    def subcortFs2mlab(self, subcort, nuc):
        '''Function to convert freesurfer ascii subcort segmentations
           to triangular mesh array .mat style. This helper function is
           called by get_subcort().
        
        Parameters
        ----------
        subcort : str
            Name of the subcortical mesh ascii file (e.g. aseg_058.asc).
            See get_subcort().
        nuc : str
            Name of the subcortical nucleus (e.g. 'rAcumb')
        
        '''

        # use freesurfer mris_convert to get ascii subcortical surface
        subcort_ascii = subcort

        # clean up ascii file and extract matrix dimensions from header
        subcort = open(subcort_ascii, 'r')
        subcort_mat = subcort.readlines()
        subcort.close()
        subcort_mat.pop(0)  # get rid of comments in header
        # get rid of new line char
        subcort_mat = [item.strip('\n') for item in subcort_mat]

        # extract inds for vert and tri
        subcort_inds = subcort_mat.pop(0)
        # seperate inds into two strings
        subcort_inds = subcort_inds.split(' ')
        subcort_inds = [int(i) for i in subcort_inds]  # convert string to ints

        # get rows for vertices only, strip 0 column, and split into seperate
        # strings
        subcort_vert = [item.strip(' 0')
                        for item in subcort_mat[:subcort_inds[0]]]
        subcort_vert = [item.split('  ')
                        for item in subcort_vert]  # seperate strings

        # Convert into an array of floats
        subcort_vert = np.array(np.vstack((subcort_vert)), dtype=np.float)

        # get rows for triangles only, strip 0 column, and split into seperate
        # strings
        subcort_tri = [item[:-2] for item in subcort_mat[subcort_inds[0] + 1:]]
        subcort_tri = [item.split(' ')
                       for item in subcort_tri]  # seperate strings
        subcort_tri = np.array(np.vstack((subcort_tri)), dtype=np.int)

        outfile = '%s_subcort_trivert.mat' % (nuc)
        scipy.io.savemat(outfile, {'tri': subcort_tri, 'vert': subcort_vert})  # save tri/vert matrix

        # convert inds to scipy mat
        subcort_inds = scipy.mat(subcort_inds)
        scipy.io.savemat('%s_subcort_inds.mat' %
                         (nuc), {'inds': subcort_inds})  # save inds
        
        out_file_struct = '%s_subcort.mat' % (nuc)
        
        cortex = {'tri': subcort_tri+1, 'vert': subcort_vert}
        scipy.io.savemat(out_file_struct, {'cortex': cortex})

    def make_elecs_all(self, input_list=None, outfile=None):
        '''Interactively creates a .mat file with the montage and coordinates of 
        all the elecs files in the /elecs_individual folder.
        
        Parameters
        ----------
        input_list : list of tuples
            default is None which leads to the interactive prompts to create the elecs_all file, but you can
            input your own list of devices as a list of tuples, where each tuple is in the format
            (short_name, long_name, elec_type, filename). The filename is the elecmatrix .mat file of the 
            device, and should be in the elecs/individual_elecs folder. If you want to add NaN rows, 
            enter ('Nan','Nan','Nan',number_of_nan_rows), where in the fourth element you specify how many empty rows
            you'd like to add. 
        outfile : str
            the name of the file you want to save to, specify this if not using the interactive version

        Usage
        -----
        >>> patient.make_elecs_all(input_list=[('AD','AmygDepth','depth','amygdala_depth.mat'),('G','Grid','grid','hd_grid.mat'),('nan','nan','nan',5)], outfile='test_elecs_all_list')
        
        
        '''
        short_names,long_names, elec_types, elecmatrix_all = [],[],[], []

        #non-interactive version, with input_list and outfile specified
        if input_list != None:
            for device in input_list:
                short_name_prefix, long_name_prefix, elec_type, file_name = device[0], device[1], device[2], device[3]
                if short_name_prefix.lower() == 'nan' or long_name_prefix.lower() == 'nan' or elec_type.lower() == 'nan' or file_name == 'nan':
                    num_empty_rows = file_name
                    elecmatrix_all.append(np.ones((num_empty_rows,3))*np.nan)
                    short_names.extend([short_name_prefix for i in range(num_empty_rows)])
                    long_names.extend([long_name_prefix for i in range(num_empty_rows)])
                    elec_types.extend([elec_type for i in range(num_empty_rows)])
                else:
                    indiv_file = os.path.join(self.elecs_dir,'individual_elecs', file_name)
                    elecmatrix = scipy.io.loadmat(indiv_file)['elecmatrix']
                    num_elecs = elecmatrix.shape[0]
                    elecmatrix_all.append(elecmatrix)

                    short_names.extend([short_name_prefix+str(i) for i in range(1, num_elecs+1)])
                    long_names.extend([long_name_prefix+str(i) for i in range(1, num_elecs+1)])
                    elec_types.extend([elec_type for i in range(num_elecs)])
        else: #interactive
            done = False
            while done == False:
                num_empty_rows = raw_input('Are you adding a row that will be NaN in the elecmatrix? If not, press enter. If so, enter the number of empty rows to add: \n')
                if len(num_empty_rows):
                    num_empty_rows = int(num_empty_rows)
                    short_name_prefix = raw_input('What is the short name prefix?\n')
                    short_names.extend([short_name_prefix for i in range(1,num_empty_rows+1)])
                    long_name_prefix = raw_input('What is the long name prefix?\n')
                    long_names.extend([long_name_prefix for i in range(1,num_empty_rows+1)])
                    elec_type = raw_input('What is the type of the device?\n')
                    elec_types.extend([elec_type for i in range(num_empty_rows)])
                    elecmatrix_all.append(np.ones((num_empty_rows,3))*np.nan)
                else:
                    short_name_prefix = raw_input('What is the short name prefix of the device?\n')
                    long_name_prefix = raw_input('What is the long name prefix of the device?\n')
                    elec_type = raw_input('What is the type of the device?\n')     
                    try:
                        file_name = raw_input('What is the filename of the device\'s electrode coordinate matrix?\n')
                        indiv_file = os.path.join(self.elecs_dir,'individual_elecs', file_name)
                        elecmatrix = scipy.io.loadmat(indiv_file)['elecmatrix']
                    except IOError:
                        file_name = raw_input('Sorry, that file was not found. Please enter the correct filename of the device: \n ')
                        indiv_file = os.path.join(self.elecs_dir,'individual_elecs', file_name)
                        elecmatrix = scipy.io.loadmat(indiv_file)['elecmatrix']
                    num_elecs = elecmatrix.shape[0]
                    elecmatrix_all.append(elecmatrix)
                    short_names.extend([short_name_prefix+str(i) for i in range(1,num_elecs+1)])
                    long_names.extend([long_name_prefix+str(i) for i in range(1,num_elecs+1)])
                    elec_types.extend([elec_type for i in range(num_elecs)])
                completed = raw_input('Finished entering devices? Enter \'y\' if finished.')
                if completed=='y':
                    done = True 
            outfile = raw_input('What filename would you like to save out to?\n')
        elecmatrix_all = np.vstack(elecmatrix_all)
        eleclabels = np.ones(elecmatrix_all.shape,dtype=np.object)
        eleclabels[:,0] = short_names
        eleclabels[:,1] = long_names
        eleclabels[:,2] = elec_types
        label_outfile = os.path.join(self.elecs_dir, '%s.mat'%(outfile))
        scipy.io.savemat(label_outfile,{'eleclabels':eleclabels,'elecmatrix':elecmatrix_all})

    def edit_elecs_all(self, revision_dict, elecfile_prefix='TDT_elecs_all'):
        '''Edit the anatomy matrix of the elecfile_prefix. 
        
        Parameters
        ----------
        revision_dict : dict
            In each entry of the revision_dict, the key is the anatomical label 
            you'd like to impose on the value, which is a list of 0-indexed electrode numbers.
            For example, revision_dict = {'superiortemporal':[3,4,5],'precentral':[23,25,36]}
            would change electrodes 3, 4, and 5 to superiortemporal and 23, 25, and 36 to 
            precentral.
        elecfile_prefix : str, optional
            prefix of the .mat file with the electrode coordinates matrix

        Returns
        -------
        elecs_all : dict
            Dictionary with keys 'elecmatrix' (list of coordinates) and 'anatomy'
            (anatomical labels for each electrode)

        '''
        elecfile = os.path.join(self.elecs_dir, elecfile_prefix+'.mat')
        elecs_all = scipy.io.loadmat(elecfile)
        anatomy = elecs_all['anatomy']
        for k,v in revision_dict.items():
            if self.zero_indexed_electrodes is False:
                v = np.array(v)+1
            for elec_num in v:
                anatomy[elec_num,3] = k
        elecs_all['anatomy'] = anatomy
        scipy.io.savemat(elecfile, elecs_all)

        return elecs_all

    def nearest_electrode_vert(self, cortex_verts, elecmatrix):
        ''' Find the vertex on a mesh that is closest to the given electrode
        coordinates.
        
        Parameters
        ----------
        cortex_verts : array-like
            [nvertices x 3] matrix of vertices on the cortical surface mesh
        elecmatrix : array-like
            [nchans x 3] matrix of 3D electrode coordinates 

        Returns
        -------
        vert_inds : array-like
            Array of vertex indices that are closest to each of the 
            electrode 
        nearest_verts : array-like
            Coordinates for the nearest cortical vertices
        '''

        nchans = elecmatrix.shape[0]
        d = np.zeros((nchans, cortex_verts.shape[0]))

        # Find the distance between each electrode and all possible vertices
        # on the surface mesh
        for chan in np.arange(nchans):
            d[chan,:] = np.sqrt((elecmatrix[chan,0] - cortex_verts[:,0])**2 + \
                                (elecmatrix[chan,1] - cortex_verts[:,1])**2 + \
                                (elecmatrix[chan,2] - cortex_verts[:,2])**2)

        # Find the index of the vertex nearest to each electrode
        vert_inds = np.argmin(d, axis = 1)
        nearest_verts = cortex_verts[vert_inds,:]

        return vert_inds, nearest_verts

    def label_elecs(self, elecfile_prefix='TDT_elecs_all', atlas_surf='desikan-killiany', atlas_depth='destrieux', elecs_all=True):
        ''' Automatically labels electrodes based on the freesurfer annotation file.
        Assumes TDT_elecs_all.mat or clinical_elecs_all.mat files
        Uses both the Desikan-Killiany Atlas and the Destrieux Atlas, as described 
        here: https://surfer.nmr.mgh.harvard.edu/fswiki/CorticalParcellation
        
        Parameters
        ----------
        elecfile_prefix : str, optional
            prefix of the .mat file with the electrode coordinates matrix
        atlas_surf : {'desikan-killiany', 'destrieux'}
            The atlas to use for labeling of surface electrodes.
        atlas_depth : {'destrieux', 'desikan-killiany'}
            The atlas to use for labeling of depth electrodes.
        elecs_all : bool
            Label all electrodes
        
        Returns
        -------
        elec_labels : array-like
            [nchans x 4] matrix of electrode labels. Columns include short name,
            long name, 'grid'/'depth'/'strip' label, and assigned anatomical label.
        '''

        if atlas_surf == 'desikan-killiany':
            surf_atlas_flag = ''
        elif atlas_surf == 'destrieux':
            surf_atlas_flag = '--a2009s'
        else:
            surf_atlas_flag = ''

        print(self.subj_dir)
        print('Creating labels from the freesurfer annotation file for use in automated electrode labeling')
        gyri_labels_dir = os.path.join(self.subj_dir, self.subj, 'label', 'gyri')
        if not os.path.isdir(gyri_labels_dir):
            os.mkdir(gyri_labels_dir)
         
        # This version of mri_annotation2label uses the coarse labels from the Desikan-Killiany Atlas, unless
        # atlas_surf is 'destrieux', in which case the more detailed labels are used
        os.system('mri_annotation2label --subject %s --hemi %s --surface pial %s --outdir %s'%(self.subj, self.hem, surf_atlas_flag, gyri_labels_dir))
        print('Loading electrode matrix')
        elecfile = os.path.join(self.elecs_dir, elecfile_prefix+'.mat')
        elecmatrix = scipy.io.loadmat(elecfile)['elecmatrix']
        
        # Initialize empty variable for indices of grid and strip electrodes
        isnotdepth = []
        
        # Choose only the surface or grid electrodes (if not using hd_grid.mat)
        if elecfile_prefix == 'TDT_elecs_all' or elecfile_prefix == 'clinical_elecs_all' or elecs_all:
            elecmontage = scipy.io.loadmat(elecfile)['eleclabels']
            # Make the cell array into something more usable by python
            short_label = []
            long_label = []
            grid_or_depth = []
 
            for r in elecmontage:
                short_label.append(r[0][0]) # This is the shortened electrode montage label
                long_label.append(r[1][0]) # This is the long form electrode montage label
                grid_or_depth.append(r[2][0]) # This is the label for grid, depth, or strip
            
            # These are the indices that won't be used for labeling
            #dont_label = ['EOG','ECG','ROC','LOC','EEG','EKG','NaN','EMG','scalpEEG']
            indices = [i for i, x in enumerate(long_label) if ('EOG' in x or 'ECG' in x or 'ROC' in x or 'LOC' in x or 'EEG' in x or 'EKG' in x or 'NaN' in x or 'EMG' in x or x==np.nan or 'scalpEEG' in x)]
            indices.extend([i for i, x in enumerate(short_label) if ('EOG' in x or 'ECG' in x or 'ROC' in x or 'LOC' in x or 'EEG' in x or 'EKG' in x or 'NaN' in x or 'EMG' in x or x==np.nan or 'scalpEEG' in x)])
            indices.extend([i for i, x in enumerate(grid_or_depth) if ('EOG' in x or 'ECG' in x or 'ROC' in x or 'LOC' in x or 'EEG' in x or 'EKG' in x or 'NaN' in x or 'EMG' in x or x==np.nan or 'scalpEEG' in x)])
            indices.extend(np.where(np.isnan(elecmatrix)==True)[0]) 
            indices = list(set(indices))
            indices_to_use = list(set(range(len(long_label))) - set(indices))

            # Initialize the cell array that we'll store electrode labels in later
            elec_labels_orig = np.empty((len(long_label),4),dtype=np.object)
            elec_labels_orig[:,0] = short_label
            elec_labels_orig[:,1] = long_label
            elec_labels_orig[:,2] = grid_or_depth 
            elec_labels = np.empty((len(indices_to_use),4), dtype = np.object)
            elecmatrix_orig = elecmatrix
            elecmatrix = elecmatrix[indices_to_use,:]
            
            short_label_orig,long_label_orig,grid_or_depth_orig = short_label,long_label,grid_or_depth
            short_label = [i for j, i in enumerate(short_label) if j not in indices]
            long_label = [i for j, i in enumerate(long_label) if j not in indices]
            grid_or_depth = [i for j, i in enumerate(grid_or_depth) if j not in indices]
            elec_labels[:,0] = short_label
            elec_labels[:,1] = long_label
            elec_labels[:,2] = grid_or_depth
            
            # Find the non depth electrodes
            isnotdepth = np.array([r!='depth' for r in grid_or_depth])
            
        # Use the surface label files to get which label goes with each surface vertex
        label_files = glob.glob(os.path.join(gyri_labels_dir, '%s.*.label'%(self.hem)))
        vert_label = {}
        for label in label_files:
            label_name = label.split('.')[1]
            print('Loading label %s'%label_name)
            fid = open(label,'r')
            d = np.genfromtxt(fid, delimiter=' ', \
                              skip_header=2)
            vertnum, x, y, z, junk=d[~np.isnan(d)].reshape((-1,5)).T
            for v in vertnum:
                vert_label[np.int(v)] = label_name.strip()
            fid.close()

        trivert_file = os.path.join(self.mesh_dir, '%s_pial_trivert.mat'%(self.hem))
        cortex_verts = scipy.io.loadmat(trivert_file)['vert']

        # Only use electrodes that are grid or strips
        if len(isnotdepth)>0:
            elecmatrix_new = elecmatrix[isnotdepth,:]
        else:
            elecmatrix_new = elecmatrix

        print('Finding nearest mesh vertex for each electrode')
        vert_inds, nearest_verts = self.nearest_electrode_vert(cortex_verts, elecmatrix_new)

        ## Now make a dictionary of the label for each electrode
        elec_labels_notdepth=[]
        for v in range(len(vert_inds)):
            if vert_inds[v] in vert_label:
                elec_labels_notdepth.append(vert_label[vert_inds[v]].strip())
            else:
                elec_labels_notdepth.append('Unknown')

        if elecfile_prefix == 'TDT_elecs_all' or elecfile_prefix == 'clinical_elecs_all' or elecs_all:
            elec_labels[isnotdepth,3] = elec_labels_notdepth
            elec_labels[np.invert(isnotdepth),3] = '' # Set these to an empty string instead of None type
        else:
            elec_labels = np.array(elec_labels_notdepth, dtype = np.object)
        print('Saving electrode labels for surface electrodes to %s'%(elecfile_prefix))
        ## added by BKD so that elec_mat_grid='hd_grid' works. It does not contain elecmontage
        save_dict = {'elecmatrix': elecmatrix, 'anatomy': elec_labels}
        if 'elecmontage' in locals():
            save_dict['eleclabels'] = elecmontage
        else:
            print('electmontage does not exist')
        #scipy.io.savemat('%s/%s/elecs/%s'%(self.subj_dir, self.subj, elecfile_prefix), save_dict)

        if np.any(np.invert(isnotdepth)): # If there are depth electrodes, run this part
            print('*************************************************')
            print('Now doing the depth electrodes')

            # Get the volume corresponding to the labels from the Destrieux atlas, which is more 
            # detailed than Desikan-Killiany (https://surfer.nmr.mgh.harvard.edu/fswiki/CorticalParcellation)
            if atlas_depth == 'desikan-killiany':
                depth_atlas_nm = ''
            elif atlas_depth == 'destrieux':
                depth_atlas_nm = '.a2009s'
            else:
                depth_atlas_nm = '.a2009s'

            aseg_file = os.path.join(self.subj_dir, self.subj, 'mri', 'aparc%s+aseg.mgz'%(depth_atlas_nm))
            dat = nib.freesurfer.load(aseg_file)
            aparc_dat = dat.get_data()
             
            # Define the affine transform to go from surface coordinates to volume coordinates (as CRS, which is
            # the slice *number* as x,y,z in the 3D volume. That is, if there are 256 x 256 x 256 voxels, the
            # CRS coordinate will go from 0 to 255.)
            affine = np.array([[  -1.,    0.,    0.,  128.],
                               [   0.,    0.,    1., -128.],
                               [   0.,   -1.,    0.,  128.],
                               [   0.,    0.,    0.,    1.]])

            elecs_depths = elecmatrix[np.invert(isnotdepth),:]
            intercept = np.ones(len(elecs_depths))
            elecs_ones = np.column_stack((elecs_depths,intercept))

            # Find voxel CRS
            VoxCRS = np.dot(np.linalg.inv(affine), elecs_ones.transpose()).transpose().astype(int)
            # Make meshgrid the same size as aparc_dat (only for gaussian blob version), ignore
            #xx, yy, zz = np.mgrid[0:aparc_dat.shape[0], 0:aparc_dat.shape[1], 0:aparc_dat.shape[2]]
            #unique_labels = np.unique(aparc_dat)
            #unique_labels = unique_labels[unique_labels>0]

            # Get the names of these labels using Freesurfer's lookup table (LUT)
            print("Loading lookup table for freesurfer labels")
            fid = open(os.path.join(self.fs_dir,'FreeSurferColorLUT.txt'))
            LUT = fid.readlines()
            fid.close()

            # Make dictionary of labels
            LUT = [row.split() for row in LUT]
            lab = {}
            for row in LUT:
                if len(row)>1 and row[0][0] is not '#' and row[0][0] is not '\\': # Get rid of the comments
                    lname = row[1]
                    lab[np.int(row[0])] = lname

            # Label the electrodes according to the aseg volume
            nchans = VoxCRS.shape[0]
            anatomy = np.empty((nchans,), dtype=np.object)
            print("Labeling electrodes...")

            for elec in np.arange(nchans):
                anatomy[elec] = lab[aparc_dat[VoxCRS[elec,0], VoxCRS[elec,1], VoxCRS[elec,2]]]
                print("E%d, Vox CRS: [%d, %d, %d], Label #%d = %s"%(elec, VoxCRS[elec,0], VoxCRS[elec,1], VoxCRS[elec,2], 
                                                                    aparc_dat[VoxCRS[elec,0], VoxCRS[elec,1], VoxCRS[elec,2]], 
                                                                    anatomy[elec]))

            elec_labels[np.invert(isnotdepth),3] = anatomy
            
            #make some corrections b/c of NaNs in elecmatrix
        elec_labels_orig[:,3] = ''
        elec_labels_orig[indices_to_use,3] = elec_labels[:,3] 
        
        print('Saving electrode labels to %s'%(elecfile_prefix))
        scipy.io.savemat(os.path.join(self.elecs_dir, elecfile_prefix+'.mat'), {'elecmatrix': elecmatrix_orig, 
                                                                                'anatomy': elec_labels_orig, 
                                                                                'eleclabels': elecmontage})

        return elec_labels

    def warp_all(self, elecfile_prefix='TDT_elecs_all', warp_depths=True, warp_surface=True, template='cvs_avg35_inMNI152'):
        ''' Warps surface and depth electrodes and runs quality checking functions for them. 

        Parameters
        ----------
        elecfile_prefix : str, optional
            the name of the .mat file with the electrode coordinates in elecmatrix
        warp_depths : bool, optional
            whether to warp depth electrodes
        warp_surface : bool, optional
            whether to warp surface electrodes 
        template : str, optional
            which atlas brain to use (default: 'cvs_avg35_inMNI152').  Must be an atlas
            in the freesurfer subjects directory.

        Returns
        -------
        Creates the file depthWarpsQC.pdf in patient.elecs_dir, which can be used for depth warping
        quality checking. 
        '''

        print("Using %s as the template for warps"%(template))

        elecfile = os.path.join(self.elecs_dir, elecfile_prefix+'.mat')
        elecfile_warped = os.path.join(self.elecs_dir, '%s_warped.mat'%(elecfile_prefix))
        elecfile_nearest_warped = os.path.join(self.elecs_dir, '%s_nearest_warped.mat'%(elecfile_prefix))
        elecfile_nearest_warped_text = os.path.join(self.elecs_dir, elecfile_prefix+'_nearest_warped.txt')
        elecfile_RAS_text = os.path.join(self.elecs_dir, elecfile_prefix+'_RAS.txt')
        
        if os.path.isfile(elecfile_warped):
            print("The electrodes in %s have already been warped and are in %s"%(elecfile, elecfile_warped))
            return
        
        orig_elecs = scipy.io.loadmat(elecfile)

        if 'depth' in orig_elecs['anatomy'][:,2] and warp_depths:
            #if mri_cvs_register already run, don't run again
            if not os.path.isfile(os.path.join(self.subj_dir, self.subj, 'cvs', 'combined_to'+template+'_elreg_afteraseg-norm.tm3d')):
                self.get_cvsWarp(template)
            else:
                print('%s registration file already created, proceeding to apply the depth warp'%(os.path.join(self.subj_dir, self.subj, 'cvs', 'combined_to'+template+'_elreg_afteraseg-norm.tm3d')))
            if not os.path.isfile(elecfile_nearest_warped):
                self.apply_cvsWarp(elecfile_prefix,template)
            else:
                print("Depth warping has already been applied to the depth electrodes of %s and are in %s"\
                    %(elecfile, elecfile_nearest_warped))

            depth_warps = scipy.io.loadmat(elecfile_nearest_warped)
            depth_indices = np.where(orig_elecs['anatomy'][:,2]=='depth')[0]
            if depth_warps['elecmatrix'].size > 0:
                orig_elecs['elecmatrix'][depth_indices] = depth_warps['elecmatrix']
            if not os.path.isfile(os.path.join(self.elecs_dir,'depthWarpsQC.pdf')):
                self.check_depth_warps(elecfile_prefix,template)
        
        if warp_surface:
            #if surface warp already run, don't run again
            if not os.path.isfile(os.path.join(self.subj_dir,self.subj,'elecs', elecfile_prefix + '_surface_warped.mat')):
                self.get_surface_warp(elecfile_prefix,template)
            else:
                print('Found %s, not running surface warp again'%(os.path.join(self.subj_dir,self.subj,'elecs', elecfile_prefix + '_surface_warped.mat')))
            elecfile_surface_warped = os.path.join(self.elecs_dir, elecfile_prefix+'_surface_warped.mat')
            surface_warps = scipy.io.loadmat(elecfile_surface_warped)
            surface_indices = np.array(list(set(np.where(orig_elecs['anatomy'][:,2]!='depth')[0]) & set(np.where(np.all(~np.isnan(orig_elecs['elecmatrix']),axis=1))[0])),dtype='int64')
            if surface_warps['elecmatrix'].size > 0:
                orig_elecs['elecmatrix'][surface_indices,:] = surface_warps['elecmatrix']

        #if both depth and surface warping have been done, create the combined warp .mat file
        if warp_depths and warp_surface:
            scipy.io.savemat(elecfile_warped,{'elecmatrix':orig_elecs['elecmatrix'],'anatomy':orig_elecs['anatomy']})
            
            self.plot_recon_anatomy_compare_warped(elecfile_prefix=elecfile_prefix)

            if not os.path.isdir(os.path.join(self.elecs_dir, 'warps_preproc')):
                print('Making preproc directory')
                os.mkdir(os.path.join(self.elecs_dir, 'warps_preproc'))
            preproc_dir = os.path.join(self.elecs_dir, 'warps_preproc')
            if os.path.isfile(elecfile_surface_warped):
                os.system('mv %s %s;' %(elecfile_surface_warped, preproc_dir))
            if os.path.isfile(elecfile_nearest_warped):
                os.system('mv %s %s'%(elecfile_nearest_warped, preproc_dir))
            if os.path.isfile(elecfile_nearest_warped_text):
                os.system('mv %s %s'%(elecfile_nearest_warped_text, preproc_dir))
            if os.path.isfile(elecfile_RAS_text):
                os.system('mv %s %s'%(elecfile_RAS_text, preproc_dir))

    def get_cvsWarp(self, template='cvs_avg35_inMNI152', openmp_threads=4):
        '''Method for obtaining nonlinearly warped MNI coordinates using 
        freesurfer's mri_cvs_register
        
        Parameters
        ----------
        template : str, optional
            Template brain for nonlinear warp (default is 'cvs_avg35_inMNI152')
        openmp_threads : int, optional
            Number of openmp threads for parallelization of mri_cvs_register

        Returns
        -------
        None.

        '''

        # run cvs register
        orig = self.subj  # orig is mri in fs orig space

        print('::: Computing Non-linear warping from patient native T1 to fs CVS MNI152 :::')
        os.system('mri_cvs_register --mov %s --template %s --nocleanup --openmp %d' % (orig, template, openmp_threads))
        print('cvsWarp COMPUTED')

    def apply_cvsWarp(self, elecfile_prefix='TDT_elecs_all',template_brain='cvs_avg35_inMNI152'):
        ''' Apply the CVS warp from mri_cvs_register to the electrode file of your choice. 
        
        Parameters
        ----------
        elecfile_prefix : str, optional
            the name of the .mat file with the electrode coordinates in elecmatrix
        template_brain : str, optional
            Template brain for nonlinear warp (default is 'cvs_avg35_inMNI152')
    
        Returns
        -------
        elecmatrix : array-like
            [nchans x 3] electrode matrix after nonlinear warping
        '''

        elecmatrix = np.empty((0, 4), int)

        fsVox2RAS = np.array(
            [[-1., 0., 0., 128.], [0., 0., 1., -128.], [0., -1., 0., 128.], [0., 0., 0., 1.]])

        elecfile = os.path.join(self.elecs_dir, elecfile_prefix+'.mat')
        elecs = scipy.io.loadmat(elecfile)
        anatomy = elecs.get('anatomy')
        depth_indices = np.where(anatomy[:,2]=='depth')[0]
        elec = elecs.get('elecmatrix')[depth_indices,:]

        #### WARP ALL ELECS AT ONCE ####
        print(':::: Computing RAS2Vox and saving %s txt file ::::'%elecfile_prefix)
        if len(elec.shape) > 1:
           intercept = np.ones(len(elec));
           elec = np.column_stack((elec,intercept));
        else:
           elec = np.concatenate((elec, np.ones(1)), axis=0)

        # Convert surface RAS to voxel CRS
        VoxCRS = np.dot(np.linalg.inv(fsVox2RAS), elec.transpose()).transpose()
        orig_file = os.path.join(self.mri_dir, 'orig.mgz')
        affine_file = os.path.join(self.mri_dir, 'affine_subj.txt')
        os.system('mri_info --vox2ras %s > %s'%(orig_file, affine_file))
        #affine_subj = np.loadtxt(affine_file)

        #affine_template = np.loadtxt(os.path.join(self.subj_dir, '%s_affine_subj.txt'%(template_brain)))

        elec = VoxCRS
        elec = elec[:,0:3]
        nan_elecs = np.isnan(elec)
        elec = np.nan_to_num(elec)

        RAS_text_file = os.path.join(self.elecs_dir, elecfile_prefix+'_RAS.txt')
        np.savetxt(RAS_text_file, elec, fmt='%1.2f\t%1.2f\t%1.2f', delimiter='\t')

        print(':::: Applying Non-linear warping ::::')
        template_brain_file = os.path.join(self.subj_dir, template_brain, 'mri', 'brain.mgz')
        morph_file = os.path.join(self.subj_dir, self.subj, 'cvs', 'combined_to'+template_brain+'_elreg_afteraseg-norm.tm3d')
        nearest_warped_file = os.path.join(self.elecs_dir, elecfile_prefix+'_nearest_warped.txt')
        os.system('applyMorph --template %s --transform %s tract_point_list %s %s nearest' % (template_brain_file,
                                                                                              morph_file,
                                                                                              RAS_text_file,
                                                                                              nearest_warped_file))

        print(':::: Computing Vox2RAS and saving %s_warped mat file ::::'% (elecfile_prefix))
        elec = np.loadtxt(nearest_warped_file)

        elec = np.concatenate((elec, np.ones((elec.shape[0], 1))), axis = 1)

        elecmatrix = np.dot(fsVox2RAS, elec.transpose()).transpose()  

        elecmatrix = elecmatrix[:, 0:3]
        
        # Set the electrodes back to NaN where applicable
        elecmatrix[np.where(nan_elecs[:,0]),:] = np.nan

         # This is for deleting the duplicate row that applyMorph produces for some reason
        if (elecmatrix[-1,:] == elecmatrix[-2,:]).all():
            elecmatrix = elecmatrix[:-1,:]
        nearest_warped_matfile = os.path.join(self.elecs_dir, elecfile_prefix+'_nearest_warped.mat')
        scipy.io.savemat(nearest_warped_matfile, {'elecmatrix': elecmatrix, 'anatomy': anatomy})

        return elecmatrix

    # Method to perform surface warps
    def get_surface_warp(self, basename='TDT_elecs_all', template='cvs_avg35_inMNI152'):
        ''' Perform surface warps on [basename].mat file, warping to template [template]
        which should also be present in the freesurfer $SUBJECTS_DIR
        
        Parameters
        ----------
        basename : str, optional
            prefix of the .mat file with the electrode coordinates matrix 
        template : str, optional
            Name of the template atlas for performing the surface warp 
            (default: 'cvs_avg35_inMNI152')

        '''               
        
        elecfile = os.path.join(self.elecs_dir,'%s_surface_warped.mat'%(basename))

        if os.path.isfile(elecfile):
            print("Surface warp file exists")
        else:
            print("Computing surface warp")

            elecmatrix = scipy.io.loadmat(os.path.join(self.elecs_dir, basename + '.mat'))['elecmatrix']
            anatomy = scipy.io.loadmat(os.path.join(self.elecs_dir, basename + '.mat'))['anatomy']
            labelpath = os.path.join(self.subj_dir, self.subj, 'label')
            elecs_warped = self.compute_surface_warp(elecmatrix, anatomy, labelpath, basename, template)

            scipy.io.savemat(elecfile, {'elecmatrix': np.array(elecs_warped), 'anatomy': anatomy})

            print("Surface warp for %s complete. Warped coordinates in %s" % (self.subj, elecfile))


    def compute_surface_warp(self, elecmatrix, anatomy=None, labelpath='tmp/', basename='',
                             template='cvs_avg35_inMNI152'):
        """
        wrapper that uses freesurfer's label_mri2mri to warp electrodes from one cortical surface to another.
        Parameters
        ----------
        elecmatrix : array-like
          n x 3 np.array
        anatomy : array-like
          np.array from TDT_elecs_all
        labelpath : str
          can be os.path.join(self.subj_dir, self.subj, 'label') or any other directory if you do not
          have write permissions there. Default is 'tmp/', which is deleted when function finishes.
        basename : str
          default = ''
        template : str
          default='cvs_avg35_inMNI152'
        
        Returns
        -------
        warped_elecs : array-like
          (n x 3 np.array)
        """

        labels_to_warp_path = os.path.join(labelpath, 'labels_to_warp')
        warped_labels_dir = os.path.join(labelpath, 'warped_labels')

        if not os.path.isdir(labelpath):
            os.mkdir(labelpath)
        if not os.path.isdir(warped_labels_dir):
            os.mkdir(warped_labels_dir)
        if not os.path.isdir(labels_to_warp_path):
            os.mkdir(labels_to_warp_path)

        cortex_src = self.get_surf()
        atlas_file = os.path.join(self.subj_dir, template, 'Meshes', self.hem + '_pial_trivert.mat')
        if not os.path.isfile(atlas_file):
            atlas_patient = freeCoG(subj=template, subj_dir=self.subj_dir, hem=self.hem)
            print("Creating mesh %s" % (atlas_file))
            atlas_patient.convert_fsmesh2mlab()

        if anatomy is not None:
            surface_indices = np.array(
                list(set(np.where(anatomy[:, 2] != 'depth')[0]) & set(np.where(np.all(~np.isnan(elecmatrix), axis=1))[0])),
                dtype='int64')
        else:
            surface_indices = range(len(elecmatrix))

        print("Finding nearest surface vertex for each electrode")
        vert_inds, nearest_verts = self.nearest_electrode_vert(cortex_src['vert'], elecmatrix[surface_indices, :])
        elecmatrix = nearest_verts

        print('Warping each electrode separately:')
        elecs_warped = np.nan * np.ones((len(surface_indices), 3))

        for c in np.arange(len(surface_indices)):
            chan = surface_indices[c]
            # Open label file for writing
            labelname_nopath = '%s.%s.chan%03d.label' % (self.hem, basename, chan)
            labelname = os.path.join(labels_to_warp_path, labelname_nopath)

            with open(labelname, 'w') as fid:
                fid.write('%s\n' % (labelname))
                # Print header of label file
                fid.write('#!ascii label  , from subject %s vox2ras=TkReg\n1\n' % (self.subj))
                fid.write('%i %.9f %.9f %.9f 0.0000000' % (vert_inds[chan], elecmatrix[chan, 0],
                                                           elecmatrix[chan, 1], elecmatrix[chan, 2]))

            print("Warping ch %d" % (chan))
            trglabel = os.path.join(warped_labels_dir, '%s.to.%s.%s' % (self.subj, template, labelname_nopath))
            os.system('mri_label2label --srclabel ' + labelname + ' --srcsubject ' + self.subj + \
                      ' --trgsubject ' + template + ' --trglabel ' + trglabel + ' --regmethod surface --hemi ' + self.hem + \
                      ' --trgsurf pial --paint 6 pial --sd ' + self.subj_dir)

            # Get the electrode coordinate from the label file
            with open(trglabel, 'r') as fid2:
                coord = fid2.readlines()[2].split()  # Get the third line

            elecs_warped[c, :] = ([np.float(coord[1]), np.float(coord[2]), np.float(coord[3])])
            # else:
            #     print("Channel %d is a depth electrode, not warping"%(chan))
            #     elecs_warped.append([np.nan, np.nan, np.nan])

            # intersect, t, u, v, xcoor = TriangleRayIntersection(elec, [1000, 0, 0], vert1,vert2,vert3, fullReturn=True)

        if labelpath == 'tmp/':
            shutil.rmtree(labels_to_warp_path)
            shutil.rmtree(warped_labels_dir)

        return elecs_warped


    def check_depth_warps(self, elecfile_prefix='TDT_elecs_all',template='cvs_avg35_inMNI152',atlas_depth='destrieux'):
        ''' Function to check whether warping of depths in mri_cvs_register worked properly. 
        Generates a pdf file with one page for each depth electrode, showing that electrode
        in the original surface space as well as in warped CVS space.  
        
        Parameters
        ----------
        elecfile_prefix : str, optional
            prefix of the .mat file with the electrode coordinates matrix 
        template : str
            Name of the atlas template to use
        atlas_depth : {'destrieux', 'desikan-killiany'}
            Which atlas to use for depth labeling. Destrieux is more detailed 
            so is usually a good choice for depth electrodes.

        Returns
        -------
        Creates depthWarpsQC.pdf in patient.elecs_dir, which can be used to do quality
        checking on the depth warping.

        '''
        #get all subj elecs
        RAS_file = os.path.join(self.elecs_dir, '%s_RAS.txt'%(elecfile_prefix))
        subj_elecs,subj_elecnums = self.get_depth_elecs(RAS_file,'\n','\t',elecfile_prefix)

        nearest_warped_file = os.path.join(self.elecs_dir, '%s_nearest_warped.txt'%(elecfile_prefix))
        warped_elecs,warped_elecnums = self.get_depth_elecs(nearest_warped_file,'\n',' ',elecfile_prefix)

        #template brain (cvs)
        if atlas_depth == 'desikan-killiany':
            depth_atlas_nm = ''
        elif atlas_depth == 'destrieux':
            depth_atlas_nm = '.a2009s'
        else:
            depth_atlas_nm = '.a2009s'

        #template brain (cvs)
        cvs_img=nib.freesurfer.load(os.path.join(self.subj_dir, template, 'mri', 'aparc' + depth_atlas_nm + '+aseg.mgz'))
        cvs_dat=cvs_img.get_data()

        #subj brain 
        subj_img=nib.freesurfer.load(os.path.join(self.mri_dir, 'aparc' + depth_atlas_nm + '+aseg.mgz'))
        subj_dat=subj_img.get_data()

        pdf = PdfPages(os.path.join(self.elecs_dir, 'depthWarpsQC.pdf'))
        for i in range(len(subj_elecnums)): 
            if subj_elecs[i][0] != 0 and subj_elecs[i][0] != 10000:
                self.plot_elec(subj_elecs[i], warped_elecs[i], subj_dat, cvs_dat, subj_elecnums[i], pdf)
        pdf.close()

    def apply_transform(self, elecfile_prefix, reorient_file):
        ''' Apply an affine transform (from SPM) to an electrode file.  

        Parameters
        ----------
        elecfile_prefix : str
            prefix of the .mat file with the electrode coordinates matrix 
        reorient_file : str
            Name of the mat file containing an SPM reorient matrix.

        Example
        -------
             patient.apply_transform(elecfile_prefix = 'TDT_elecs_all', reorient_file = 'T1_reorient')
        assumes transform is located in the subject's acpc directory
        '''
        elecfile = os.path.join(self.elecs_dir, elecfile_prefix+'.mat')
        elecs = scipy.io.loadmat(elecfile)
        elec = elecs.get('elecmatrix')
        anatomy = elecs.get('anatomy')
        
        reorient_file =  os.path.join(self.subj_dir, self.subj, 'acpc', reorient_file+'.mat')
        rmat = scipy.io.loadmat(reorient_file)['M']
        elecs_reoriented = nib.affines.apply_affine(rmat, elec)
        
        print("Saving reoriented electrodes")
        reoriented_elecfile = os.path.join(self.elecs_dir, elecfile_prefix+'_reoriented.mat')
        scipy.io.savemat(reoriented_elecfile, {'elecmatrix': elecs_reoriented, 'anatomy': anatomy})
        print("Done.")

     #helper method to check the cvs depth warps:
    def plot_elec(self, orig_coords, warped_coords, subj_dat, cvs_dat, elec_num,pdf):
        ''' helper method to check the cvs depth warps. Each electrode is one page      
        in the resulting PDF.       
        Top row shows electrodes warped to the CVS brain, bottom row shows the electrodes       
        in their original position on the subject's brain. If the anatomical label      
        for the warped location matches that of the original subject brain, it is counted       
        as a "MATCH" and has a title in green, otherwise it is a "MISMATCH" and is      
        marked with a red title.        
        '''

        fs_lut = os.path.join(self.img_pipe_dir, 'SupplementalFiles', 'FreeSurferLUTRGBValues.npy')
        cmap = matplotlib.colors.ListedColormap(np.load(fs_lut)[:cvs_dat.max()+1,:])

        lookupTable = os.path.join(self.img_pipe_dir, 'SupplementalFiles', 'FreeSurferLookupTable')
        lookup_dict = pickle.load(open(lookupTable,'r'))
        fig = plt.figure(figsize=((30,17)))
        nonzero_indices = np.where(cvs_dat>0)
        offset = 35 #this is how much you want to trim the mri by, there is a lot of empty space

        cvs_dat = cvs_dat[offset:-offset,offset:-offset,offset:-offset]
        cvs_vox_CRS = np.array([warped_coords[0]-offset,warped_coords[1]-offset,warped_coords[2]-offset],dtype='int')

        plt.subplot(2,3,1)
        plt.imshow(cvs_dat[cvs_vox_CRS[0],:,:], cmap=cmap)
        plt.plot(cvs_vox_CRS[2],cvs_vox_CRS[1],'r*',markersize=14,color='#FFFFFF')
        plt.axis('tight'); ax = plt.gca(); ax.set_axis_off()

        plt.subplot(2,3,2)
        plt.imshow(cvs_dat[:,cvs_vox_CRS[1],:].T, cmap=cmap)
        plt.plot(cvs_vox_CRS[0],cvs_vox_CRS[2],'r*',markersize=14,color='#FFFFFF')
        plt.axis('tight'); ax = plt.gca(); ax.set_axis_off()
        #t=plt.text(10,25,lookup_dict[cvs_dat[cvs_vox_CRS[0],cvs_vox_CRS[1],cvs_vox_CRS[2]]],color='white',size=25)
        plt.title('CVS brain ' + lookup_dict[cvs_dat[cvs_vox_CRS[0],cvs_vox_CRS[1],cvs_vox_CRS[2]]],size=20)

        plt.subplot(2,3,3)
        plt.imshow(cvs_dat[:,:,cvs_vox_CRS[2]].T, cmap=cmap)   
        plt.plot(cvs_vox_CRS[0],cvs_vox_CRS[1],'r*',markersize=14,color='#FFFFFF')
        plt.axis('tight'); ax = plt.gca(); ax.set_axis_off()

        subj_dat = subj_dat[offset:-offset,offset:-offset,offset:-offset]
        subj_vox_CRS = np.array([orig_coords[0]-offset,orig_coords[1]-offset,orig_coords[2]-offset],dtype='int')

        ax1=plt.subplot(2,3,4).axes
        plt.imshow(subj_dat[subj_vox_CRS[0],:,:], cmap=cmap)
        plt.plot(subj_vox_CRS[2],subj_vox_CRS[1],'r*',markersize=14,color='#FFFFFF')
        plt.axis('tight'); ax = plt.gca(); ax.set_axis_off()

        ax2=plt.subplot(2,3,5).axes
        plt.imshow(subj_dat[:,subj_vox_CRS[1],:].T, cmap=cmap)
        plt.plot(subj_vox_CRS[0],subj_vox_CRS[2],'r*',markersize=14,color='#FFFFFF')
        plt.axis('tight'); ax = plt.gca(); ax.set_axis_off()
        #t=plt.text(10,25,lookup_dict[subj_dat[subj_vox_CRS[0],subj_vox_CRS[1],subj_vox_CRS[2]]],color='white',size=25)
        plt.title(self.subj + ' ' +lookup_dict[subj_dat[subj_vox_CRS[0],subj_vox_CRS[1],subj_vox_CRS[2]]],size=20)

        ax3=plt.subplot(2,3,6).axes
        plt.imshow(subj_dat[:,:,subj_vox_CRS[2]].T, cmap=cmap)   
        plt.plot(subj_vox_CRS[0],subj_vox_CRS[1],'r*',markersize=14,color='#FFFFFF')
        plt.axis('tight'); ax = plt.gca(); ax.set_axis_off()

        if cvs_dat[cvs_vox_CRS[0],cvs_vox_CRS[1],cvs_vox_CRS[2]] != subj_dat[subj_vox_CRS[0],subj_vox_CRS[1],subj_vox_CRS[2]]:
            result = 'MISMATCH'
            color = 'r'
        else:
            result = 'Match'
            color = 'g'
        plt.suptitle('elec ' +str(elec_num) + ' '+result, size=30,color=color)
        pdf.savefig(fig)
        plt.close()

    def get_depth_elecs(self, fpath, delim1, delim2, elecfile_prefix):
        ''' Helper method to check cvs depth warps.  This helper method         
        just loads the electrode coordinates of the depth electrodes from the matlab file

        Parameters
        ----------
        fpath : str
            Path to the RAS coordinates file
        delim1 : str
            First delimiter (usually '\n')
        delim2 : str
            Second delimiter (usually '\t')
        elecfile_prefix : str
            prefix of the .mat file with the electrode coordinates matrix            
        '''
        f = open(fpath,'r')
        elecs = (f.read().split(delim1))
        elecs = np.array([e for e in elecs if len(e)>1])
        elecfile = os.path.join(self.elecs_dir, elecfile_prefix+'.mat')
        tdt_elec_types = scipy.io.loadmat(elecfile)['anatomy'][:,2][:-1]
        # depth_elecs = elecs[np.where(tdt_elec_types == 'depth')[0]]
        str_to_float = np.vectorize(lambda x: float(x))
        depth_elecs = str_to_float(np.array([s.split(delim2) for s in elecs]))
        return depth_elecs,np.where(tdt_elec_types == 'depth')[0]

    def get_elecs(self, elecfile_prefix='TDT_elecs_all', roi=None):
        '''Utility function to get electrode coordinate matrix of all electrodes in a certain anatomical region.

        Parameters
        ----------
        elecfile_prefix : str
            prefix of the .mat file with the electrode coordinates matrix 
        roi : str
            Which region of interest to load electrodes from.  See get_rois(). If roi=None,
            returns all the electrodes.

        Returns
        -------
        e : dict
            Dictionary containing 'elecmatrix' and 'anatomy'

        '''

        e = {'elecmatrix': [], 'anatomy': []}
        elecfile = os.path.join(self.elecs_dir,'%s.mat'%(elecfile_prefix))
        if os.path.isfile(elecfile):
            e = scipy.io.loadmat(elecfile)
            if roi != None:
                roi_indices = np.where(e['anatomy'][:,3]==roi)[0]
                elecmatrix = e['elecmatrix'][roi_indices,:]
                anatomy = e['anatomy'][roi_indices,:]
            else:
                elecfile = scipy.io.loadmat(os.path.join(self.elecs_dir,'%s.mat'%(elecfile_prefix)))
                return elecfile

            e = {'elecmatrix': elecmatrix, 'anatomy': anatomy} #{'anatomy': anatomy, 'elecmatrix': elecmatrix, 'eleclabels': eleclabels}
        else:
            print('File not found: %s'%(elecfile))
        return e

    def get_surf(self, hem='', roi='pial', template=None):
        ''' Utility for loading the pial surface for a given hemisphere ('lh' or 'rh') 
        
        Parameters
        ----------
        hem : {'', 'lh', 'rh'}
            Hemisphere for the surface. If blank, defaults to self.hem
        roi : str
            The region of interest to load.  Should be a Mesh that exists
            in the subject's Meshes directory, called [roi]_trivert.mat
        template : str, optional
            Name of the template to use if plotting electrodes on an atlas brain. e.g. 'cvs_avg35_inMNI152'
        
        Returns
        -------
        cortex : dict
            Dictionary containing 'tri' and 'vert' for the loaded region of interest mesh.

        '''
        if hem == '':
            hem = self.hem
        if roi == 'pial':
            if hem == 'lh' or hem == 'rh':
                if template == None:
                    cortex = scipy.io.loadmat(self.pial_surf_file[hem])
                else:
                    template_file = os.path.join(self.subj_dir, template, 'Meshes', hem+'_pial_trivert.mat')
                    cortex = scipy.io.loadmat(template_file)
            elif hem == 'stereo':
                cortex = dict()
                for h in ['lh', 'rh']:
                    if template == None:
                        cortex[h] = scipy.io.loadmat(self.pial_surf_file[h])
                    else:
                        template_file = os.path.join(self.subj_dir, template, 'Meshes', h+'_pial_trivert.mat')
                        cortex[h] = scipy.io.loadmat(template_file)
        else: 
            cortex = scipy.io.loadmat(os.path.join(self.mesh_dir, hem + '_' + roi + '_trivert.mat'))
        return cortex

    class roi:

        def __init__(self, name, color=(0.8,0.8,0.8), opacity=1.0, representation='surface', gaussian=False):
            '''Class defining a region of interest (ROI) mesh. This could be, for example, a mesh
            for the left hippocampus, or a mesh for the right superior temporal gyrus.

            Parameters
            ----------
            name : str
                name of the ROI
            color : tuple
                Tuple for the ROI's color where each value is between 0.0 and 1.0. 
            opacity : float (between 0.0 and 1.0)
                opacity of the mesh, between 0.0 and 1.0
            representation : {'surface', 'wireframe'}
                surface representation type
            gaussian: bool
                specifies how to represent electrodes and their weights on this mesh, note that setting gaussian to True 
                means the mesh color cannot be specified by the user and will instead use colors from the loaded
                colormap.

            Attributes
            ----------
            name : str
            color : tuple
            opacity : float (between 0.0 and 1.0)
            representation : {'surface', 'wireframe'}
            gaussian : bool 

            '''
                       
            self.name = name
            self.color = color
            self.opacity = opacity
            self.representation = representation
            self.gaussian = gaussian

    def get_rois(self):
        ''' Method to get the list of all available ROI names for plotting 
        
        Returns
        -------
        rois : list
            list of available regions of interest (ROIs) for plotting or making tri-vert meshes.

        '''
        rois = ['rAcumb', 'rAmgd', 'rCaud', 'rGP', 'rHipp', 'rPut', 'rThal',
                    'rLatVent', 'rInfLatVent', 'rVentDienceph', 'lLatVent', 'lInfLatVent',
                    'lThal', 'lCaud', 'lPut',  'lGP', 'lHipp', 'lAmgd', 'lAcumb', 'lVentDienceph',
                    'lThirdVent', 'lFourthVent', 'lBrainStem', 'pial', 'lh_pial', 'rh_pial', 'bankssts',
                    'inferiorparietal', 'medialorbitofrontal', 'pericalcarine', 'superiorfrontal',
                    'caudalanteriorcingulate', 'inferiortemporal', 'middletemporal','postcentral', 
                    'superiorparietal', 'caudalmiddlefrontal', 'insula', 'paracentral', 'posteriorcingulate',
                    'superiortemporal', 'cuneus', 'isthmuscingulate', 'parahippocampal', 'precentral',
                    'supramarginal', 'entorhinal', 'lateraloccipital', 'parsopercularis', 'precuneus',
                    'temporalpole', 'frontalpole', 'lateralorbitofrontal', 'parsorbitalis', 'rostralanteriorcingulate', 
                    'transversetemporal', 'fusiform', 'lingual', 'parstriangularis', 'rostralmiddlefrontal']
        return rois

    def run_annotation2label(self):
        ''' Create the labels from the Desikan-Killiany Atlas, which can be used for labeling or for 
        making ROIs. '''
        #create gyri labels directory
        gyri_labels_dir = os.path.join(self.subj_dir, self.subj, 'label', 'gyri')
        if not os.path.isdir(gyri_labels_dir):
            os.mkdir(gyri_labels_dir)
            # This version of mri_annotation2label uses the coarse labels from the Desikan-Killiany Atlas
            os.system('mri_annotation2label --subject %s --hemi %s --surface pial --outdir %s'\
                %(self.subj, 'lh', gyri_labels_dir))
            os.system('mri_annotation2label --subject %s --hemi %s --surface pial --outdir %s'\
                %(self.subj, 'rh', gyri_labels_dir))

    def plot_brain(self, rois=[roi(name='pial', color=(0.8,0.8,0.8), opacity=1.0, representation='surface', gaussian=False)], elecs=None, 
                    weights=None, cmap = 'RdBu', showfig=True, screenshot=False, helper_call=False, vmin=None, vmax=None,
                    azimuth=None, elevation=90, template=None):
        '''Plots multiple meshes on one figure. Defaults to plotting both hemispheres of the pial surface.
        
        Parameters
        ----------
        rois : list of roi objects 
            (create an roi object like so:
            hipp_roi = patient.roi(name='lHipp', color=(0.5,0.1,0.8), opacity=1.0, representation='surface', gaussian=True)). See
            get_rois() method for available ROI names.
        elecs : array-like
            [nchans x 3] electrode coordinate matrix
        weights : array-like 
            [nchans x 3] weight matrix associated with the electrode coordinate matrix
        cmap : str
            String specifying what colormap to use
        showfig : bool
            whether to show the figure in an interactive window
        screenshot: bool
            whether to save a screenshot and show using matplotlib (usually inline a notebook)
        helper_call : bool
            if plot_brain being used as a helper subcall, don't close the mlab instance
        vmin : float 
            Minimum color value when using cmap
        vmax : float
            Maximum color value when using cmap
        azimuth : float
            Azimuth for brain view.  By default (if azimuth=None), this will be set automatically to
            the left side for hem='lh', right side for hem='rh', or front view for 'pial'
        elevation : float
            Elevation for brain view. Default: 90
        template : None or str
            Name of the template to use if plotting electrodes on an atlas brain. e.g. 'cvs_avg35_inMNI152'
        
        Returns
        -------
        mesh : mayavi brain mesh
        points : mayavi electrodes
        mlab : mayavi mlab scene
        arr : array-like
            brain image screenshot
        fh : the mayavi figure handle

        Example
        -------
        >>> pial, hipp = patient.roi('pial',(0.6,0.3,0.6),0.1,'wireframe',True), patient.roi('lHipp',(0.5,0.1,0.8),1.0,'surface',True)
        >>> elecs = patient.get_elecs()['elecmatrix']
        >>> patient.plot_brain(rois=[pial,hipp],elecs=elecs,weights=np.random.uniform(0,1,(elecs.shape[0])))
        '''

        import mayavi
        import plotting.ctmr_brain_plot as ctmr_brain_plot
        
        fh=mayavi.mlab.figure(fgcolor=(0, 0, 0), bgcolor=(1, 1, 1), size=(1200,900))

        #if there are any rois with gaussian set to True, don't plot any elecs as points3d, to avoid mixing gaussian representation
        #if needed, simply add the elecs by calling el_add
        any_gaussian = False

        for roi in rois:
            roi_name, color, opacity, representation, gaussian = roi.name, roi.color, roi.opacity, roi.representation, roi.gaussian

            #if color or opacity == None, then use default values 
            if color == None:
                color = (0.8, 0.8, 0.8)
            if opacity == None:
                opacity = 1.0
            if representation == None:
                representation = 'surface'
            if gaussian == None:
                gaussian = False
            if gaussian == True:
                any_gaussian = True

            # setup kwargs for ctmr_brain_plot.ctmr_gauss_plot()
            kwargs = {}
            kwargs.update(color=color, opacity=opacity, representation=representation, new_fig=False, cmap=cmap)
            if gaussian:
                kwargs.update(elecs=elecs, weights=weights, vmin=vmin, vmax=vmax)

            #default roi_name of 'pial' plots both hemispheres' pial surfaces
            if roi_name  in ('pial', 'rh_pial', 'lh_pial'):
                #use pial surface of the entire hemisphere
<<<<<<< HEAD

                if roi_name in ('pial', 'lh_pial'):
                    lh_pial = self.get_surf(hem='lh')
                    mesh, mlab = ctmr_brain_plot.ctmr_gauss_plot(lh_pial['tri'], lh_pial['vert'], **kwargs)

                if roi_name in ('pial', 'rh_pial'):
                    rh_pial = self.get_surf(hem='rh')
                    mesh, mlab = ctmr_brain_plot.ctmr_gauss_plot(rh_pial['tri'], rh_pial['vert'], **kwargs)
=======
                if roi_name == 'pial' or roi_name == 'lh_pial':
                    lh_pial = self.get_surf(hem='lh', template=template)
                if roi_name == 'pial' or roi_name == 'rh_pial':
                    rh_pial = self.get_surf(hem='rh', template=template)
                if gaussian:
                    if roi_name == 'pial' or roi_name == 'lh_pial':
                        mesh, mlab = ctmr_brain_plot.ctmr_gauss_plot(lh_pial['tri'], lh_pial['vert'], color=color, opacity=opacity, elecs=elecs, weights=weights,
                                                                         representation=representation, new_fig=False, cmap=cmap, vmin=vmin, vmax=vmax)
                    if roi_name == 'pial' or roi_name == 'rh_pial': 
                        mesh, mlab = ctmr_brain_plot.ctmr_gauss_plot(rh_pial['tri'], rh_pial['vert'], color=color, opacity=opacity, elecs=elecs, weights=weights, 
                                                                         representation=representation, new_fig=False, cmap=cmap, vmin=vmin, vmax=vmax)
                else: 
                    if roi_name == 'pial' or roi_name == 'lh_pial': 
                        mesh, mlab = ctmr_brain_plot.ctmr_gauss_plot(lh_pial['tri'], lh_pial['vert'], color=color, opacity=opacity, representation=representation, 
                                                                    new_fig=False, cmap=cmap)
                    if roi_name == 'pial' or roi_name == 'rh_pial': 
                        mesh, mlab = ctmr_brain_plot.ctmr_gauss_plot(rh_pial['tri'], rh_pial['vert'], color=color, opacity=opacity, representation=representation, 
                                                                    new_fig=False, cmap=cmap)
>>>>>>> 11bb88e5
                    
            else:
                subcort_dir = os.path.join(self.mesh_dir,'subcortical')
                if os.path.isdir(subcort_dir) and '%s_subcort_trivert.mat'%(roi_name) in os.listdir(subcort_dir):
                    roi_mesh = scipy.io.loadmat(os.path.join(subcort_dir,'%s_subcort_trivert.mat'%(roi_name)))
                else:
                    roi_mesh = scipy.io.loadmat(os.path.join(self.mesh_dir,'%s_trivert.mat'%(roi_name)))

                mesh, mlab = ctmr_brain_plot.ctmr_gauss_plot(roi_mesh['tri'], roi_mesh['vert'], **kwargs)

        if not any_gaussian and elecs is not None:
            if weights is None: #if elecmatrix passed in but no weights specified, default to all ones for the electrode color weights
                points, mlab = ctmr_brain_plot.el_add(elecs)
            else:
                # Map the weights onto the current colormap
                elec_colors = cm.get_cmap(cmap)(weights)[:, :3]
                points, mlab = ctmr_brain_plot.el_add(elecs, color = elec_colors)

        else:
            #if no elecs to add as points3D
            points = None

<<<<<<< HEAD
        if self.hem == 'lh':
            azimuth = 180
        elif self.hem == 'rh':
            azimuth = 0
        else:
            azimuth = 90
        mlab.view(azimuth, elevation=90)
=======
        if azimuth is None:
            if self.hem=='lh':
                azimuth=180
            elif self.hem=='rh':
                azimuth=0
            else:
                azimuth=90

        mlab.view(azimuth, elevation)
>>>>>>> 11bb88e5

        if screenshot:
            arr = mlab.screenshot(antialiased=True)
            plt.figure(figsize=(20, 10))
            plt.imshow(arr, aspect='equal')
            plt.axis('off')
            plt.show()
        else:
            arr = []

        if showfig:
            mlab.show()

        if not helper_call and not showfig:
            mlab.close()

        return mesh, points, mlab, arr, fh

<<<<<<< HEAD
    def plot_recon_anatomy(self, elecfile_prefix='TDT_elecs_all', template=None, showfig=True, screenshot=False, opacity=1.0):
=======
    def plot_recon_anatomy(self, elecfile_prefix='TDT_elecs_all', template=None, showfig=True, screenshot=False, opacity=1.0, show_numbers=True):
        '''
        Plot the brain along with all of the anatomically labeled electrodes, colored by location using freesurfer
        color lookup table.

        Parameters
        ----------
        elecfile_prefix : str, optional
            prefix of the .mat file with the electrode coordinates matrix 
        template : str, optional
            Name of the template to use if plotting electrodes on an atlas brain
        showfig : bool
            Whether to show the figure or not
        screenshot : bool
            Whether to take a 2D screenshot or not
        opacity : float (from 0.0 to 1.0)
            opacity of the brain surface mesh.

        '''
>>>>>>> 11bb88e5
        import plotting.ctmr_brain_plot as ctmr_brain_plot
        import SupplementalFiles.FS_colorLUT as FS_colorLUT

        if template == None:
            a = self.get_surf()
        else:
            template_pial_surf_file = os.path.join(self.subj_dir, template, 'Meshes', self.hem+'_pial_trivert.mat')
            a = scipy.io.loadmat(template_pial_surf_file)

        e = self.get_elecs(elecfile_prefix=elecfile_prefix)

        # Plot the pial surface
        if self.hem == 'lh' or self.hem == 'rh':
            mesh, mlab = ctmr_brain_plot.ctmr_gauss_plot(a['tri'], a['vert'], color=(0.8, 0.8, 0.8), opacity=opacity)
        elif self.hem == 'stereo':
            mesh, mlab = ctmr_brain_plot.ctmr_gauss_plot(a['lh']['tri'], a['lh']['vert'], color=(0.8, 0.8, 0.8), opacity=opacity)
            mesh, mlab = ctmr_brain_plot.ctmr_gauss_plot(a['rh']['tri'], a['rh']['vert'], color=(0.8, 0.8, 0.8), opacity=opacity, new_fig=False)

        # Add the electrodes, colored by anatomical region
        elec_colors = np.zeros((e['elecmatrix'].shape[0], e['elecmatrix'].shape[1]))

        # Import freesurfer color lookup table as a dictionary
        cmap = FS_colorLUT.get_lut()

        if self.hem=='lh':
            label_offset=-1.5
        elif self.hem=='rh':
            label_offset=1.5
        else:
            label_offset=1.5

        # Find all the unique brain areas in this subject
        brain_areas = np.unique(e['anatomy'][:,3])

        # Loop through unique brain areas and find the appropriate color for each brain area from the color LUT dictionary
        if self.hem=='stereo':
            label_hem = 'lh'
        else:
            label_hem = self.hem

        good_labels = []
        color_list = []
        for b in brain_areas:
            # Add relevant extra information to the label if needed for the color LUT
            if b[0][0] != 'NaN':
                this_label = b[0]
                good_labels.append(this_label)
                if b[0][0:3]!='ctx' and b[0][0:4] != 'Left' and b[0][0:5] != 'Right' and b[0][0:5] != 'Brain' and b[0] != 'Unknown':
                    this_label = 'ctx-%s-%s'%(label_hem, b[0])
                    print(this_label)
                
                if this_label != '' and this_label != 'NaN':
                    if this_label not in cmap:
                        #in case the label was manually assigned, and not found in the LUT colormap dictionary
                        el_color = matplotlib.cm.get_cmap('viridis').colors[int(float(np.where(brain_areas==b)[0])/float(len(brain_areas)))]
                    else:
                        el_color = np.array(cmap[this_label])/255.
                    color_list.append(el_color)
            elec_indices = np.where(e['anatomy'][:,3]==b)[0]
            elec_colors[elec_indices,:] = el_color

        if show_numbers:
            if self.zero_indexed_electrodes:
                elec_numbers = range(e['elecmatrix'].shape[0])
            else:
                elec_numbers = range(1,e['elecmatrix'].shape[0]+1)
        else:
            elec_numbers = None

        ctmr_brain_plot.el_add(e['elecmatrix'],elec_colors,numbers=elec_numbers, label_offset=label_offset)

        if self.hem=='lh':
            azimuth=180
        elif self.hem=='rh':
            azimuth=0
        else:
            azimuth=90

        mlab.view(azimuth, elevation=90)

        mlab.title('%s recon anatomy'%(self.subj),size=0.3)

        arr = mlab.screenshot(antialiased=True)
        if screenshot:
            plt.figure(figsize=(20,20))
            arr, xoff, yoff = remove_whitespace(arr)
            plt.imshow(arr, aspect='equal')
            plt.axis('off')
            dummies = [plt.gca().plot([],[], ls='-', lw=5, c=c)[0] for c in color_list]
            plt.gca().legend(dummies, good_labels, ncol=4)
            plt.tight_layout()
            plt.show()
            plt.savefig(os.path.join(self.patient_dir, '%s_anatomy.png'%self.subj))
        if showfig:
            mlab.show()
        #else:
        #    mlab.close()
        return mesh, mlab

    def plot_erps(self, erp_matrix, elecfile_prefix='TDT_elecs_all', time_scale_factor=0.03, 
                  z_scale_factor=3.0, showfig=True, screenshot=False, anat_colored=True):
        ''' Plot ERPs as traces on the brain surface.

        Parameters
        ----------
        erp_matrix : array like
        elecfile_prefix : str, optional
                          prefix of the .mat file with the electrode coordinates matrix 
        time_scale_factor : float
        z_scale_factor : float
        showfig : bool
        screenshot : bool
        anat_colored : bool

        '''
        import SupplementalFiles.FS_colorLUT as FS_colorLUT
        #use mean normal vector
        #no anat color map option
        #time *-1 if left hemisphere
        #centering the time series more accurately
        #plotting all lines without the loop
        #mean normal as the offset for the erp lines' x-coordinate

        cmap = FS_colorLUT.get_lut()

        num_timepoints = erp_matrix.shape[1]
        num_channels = erp_matrix.shape[0]

        mesh, points, mlab, arr, f = self.plot_brain(showfig=False, helper_call=True)
        elecmatrix = self.get_elecs()['elecmatrix']
        if anat_colored:
            anatomy_labels = scipy.io.loadmat(os.path.join(self.elecs_dir, elecfile_prefix+'.mat'))['anatomy'][:,3]

        for c in range(num_channels):
            if anat_colored:
                b = anatomy_labels[c]
                if b != 'NaN':
                    this_label = b[0]
                    if b[0][0:3]!='ctx' and b[0][0:4] != 'Left' and b[0][0:5] != 'Right' and b[0][0:5] != 'Brain' and b[0] != 'Unknown':
                        this_label = 'ctx-%s-%s'%('lh', b[0])

                    if this_label != '':
                        if this_label not in cmap:
                            #in case the label was manually assigned, and not found in the LUT colormap dictionary
                            erp_color = matplotlib.cm.get_cmap('viridis').colors[int(float(np.where(brain_areas==b)[0])/float(len(brain_areas)))]
                        else:
                            erp_color = np.array(cmap[this_label])/255.
            else:
                erp_color = (1., 0., 0.)
            erp_color = tuple(erp_color)
            elec_coord = elecmatrix[c,:]
            #mlab.points3d(elec_coord[0],elec_coord[1],elec_coord[2], scale_factor = 0.25, color = (1.0, 0.0, 0.0), resolution=25)
            erp = erp_matrix[c,:]

            if self.hem == 'lh':
                label_offset = -2.0
                y_array = ((np.array([i for i in range(num_timepoints/2-num_timepoints,num_timepoints/2)]))*time_scale_factor+elec_coord[1])[::-1]
            elif self.hem == 'rh':
                label_offset = 2.0
                y_array = ((np.array([i for i in range(num_timepoints/2-num_timepoints,num_timepoints/2)]))*time_scale_factor+elec_coord[1])

            x_array = np.array([elec_coord[0] for i in range(num_timepoints)])+label_offset
            
            z_array = erp*z_scale_factor+elec_coord[2]
            mlab.plot3d(x_array, y_array, z_array, figure=mlab.gcf(),color=(erp_color),tube_radius=0.15,tube_sides=3)
        
        mlab.view(distance=300)

        arr = mlab.screenshot(antialiased=True)
        if screenshot:
            plt.figure(figsize=(20,10))
            plt.imshow(arr, aspect='equal')
            plt.axis('off')
            plt.show()

        if showfig:
            mlab.show()
        mlab.close()
        return mesh, points, mlab

    def plot_recon_anatomy_compare_warped(self, template='cvs_avg35_inMNI152', elecfile_prefix='TDT_elecs_all',
                                          showfig=True, screenshot=False, opacity=1.0):
        ''' This plots two brains, one in native space, one in the template space, showing
<<<<<<< HEAD
        the native space and warped electrodes for ease of comparison/quality control.'''
=======
        the native space and warped electrodes for ease of comparison/quality control.
        
        Parameters
        ----------
        template : str, optional
            which atlas brain to use (default: 'cvs_avg35_inMNI152').  Must be an atlas
            in the freesurfer subjects directory.
        elecfile_prefix : str, optional
            prefix of the .mat file with the electrode coordinates matrix 
        showfig : bool
            Whether to show the figure
        screenshot : bool
            Whether to take a 2D screenshot
        opacity : float (must be between 0.0 and 1.0)
            Opacity of surface meshes

        '''
>>>>>>> 11bb88e5
        import plotting.ctmr_brain_plot as ctmr_brain_plot
        import SupplementalFiles.FS_colorLUT as FS_colorLUT

        subj_brain = self.get_surf()
        template_pial_surf_file = os.path.join(self.subj_dir, template, 'Meshes', self.hem+'_pial_trivert.mat')
        template_brain = scipy.io.loadmat(template_pial_surf_file)

        # Get native space and warped electrodes
        subj_e = self.get_elecs(elecfile_prefix=elecfile_prefix)
        template_e = self.get_elecs(elecfile_prefix=elecfile_prefix+'_warped')
        
        subj_brain_width = np.abs(np.max(subj_brain['vert'][:,1])-np.min(subj_brain['vert'][:,1]))
        template_brain_width = np.abs(np.max(template_brain['vert'][:,1])-np.min(template_brain['vert'][:,1]))
        
        subj_e['elecmatrix'][:,1] = subj_e['elecmatrix'][:,1]-((subj_brain_width+template_brain_width)/4)
        template_e['elecmatrix'][:,1] = template_e['elecmatrix'][:,1]+((subj_brain_width+template_brain_width)/4)

        subj_brain['vert'][:,1] = subj_brain['vert'][:,1]-((subj_brain_width+template_brain_width)/4)
        template_brain['vert'][:,1] = template_brain['vert'][:,1]+((subj_brain_width+template_brain_width)/4)
        
        # Plot the pial surface
        subj_mesh, mlab = ctmr_brain_plot.ctmr_gauss_plot(subj_brain['tri'], subj_brain['vert'], color=(0.8, 0.8, 0.8))
        template_mesh, mlab = ctmr_brain_plot.ctmr_gauss_plot(template_brain['tri'], template_brain['vert'], color=(0.8, 0.8, 0.8),new_fig=False)

        # Import freesurfer color lookup table as a dictionary
        cmap = FS_colorLUT.get_lut()

        # Make a list of electrode numbers
        if self.zero_indexed_electrodes:
            print("Using zero indexed electrodes")
            elec_numbers = np.arange(subj_e['elecmatrix'].shape[0])
        else:
            print("Using one indexed electrodes")
            elec_numbers = np.arange(subj_e['elecmatrix'].shape[0])+1

        # Find all the unique brain areas in this subject
        brain_areas = np.unique(subj_e['anatomy'][:,3])

        # Loop through unique brain areas and plot the electrodes in each brain area
        for b in brain_areas:
            # Add relevant extra information to the label if needed for the color LUT
            if b != 'NaN':
                if b[0][0:3]!='ctx' and b[0][0:4] != 'Left' and b[0][0:5] != 'Right' and b[0][0:5] != 'Brain' and b[0] != 'Unknown':
                    this_label = 'ctx-%s-%s'%(self.hem, b[0])
                    print(this_label)
                    if this_label != '':
                        if this_label not in cmap:
                            #in case the label was manually assigned, and not found in the LUT colormap dictionary
                            el_color = matplotlib.cm.get_cmap('viridis').colors[int(float(np.where(brain_areas==b)[0])/float(len(brain_areas)))]
                        else:
                            el_color = np.array(cmap[this_label])/255.
                    ctmr_brain_plot.el_add(np.atleast_2d(subj_e['elecmatrix'][subj_e['anatomy'][:,3]==b,:]), 
                                           color=tuple(el_color), numbers=elec_numbers[subj_e['anatomy'][:,3]==b])

                    ctmr_brain_plot.el_add(np.atleast_2d(template_e['elecmatrix'][subj_e['anatomy'][:,3]==b,:]), 
                                           color=tuple(el_color), numbers=elec_numbers[subj_e['anatomy'][:,3]==b])
        if self.hem == 'lh':
            azimuth = 180
        elif self.hem == 'rh':
            azimuth = 0
        mlab.view(azimuth, elevation=90)

        #adjust transparency of brain mesh
        subj_mesh.actor.property.opacity = opacity
        template_mesh.actor.property.opacity = opacity 

        arr = mlab.screenshot(antialiased=True)
        if screenshot:
            plt.figure(figsize=(20,10))
            plt.imshow(arr, aspect='equal')
            plt.axis('off')
            plt.show()
        if showfig:
            mlab.show()
        return subj_mesh, template_mesh, mlab

    def make_roi_mesh(self, roi_name, label_list, hem=None, showfig=False, save=True):

        ''' This function makes a mesh for the cortical ROI you are interested in. 
        
        Parameters
        ----------
        roi_name : str
            what you want to call your mesh, note that the hemisphere will be prepended to this name
        label_list : list 
             A list of labels, selected from the list below

            [bankssts               inferiorparietal        medialorbitofrontal     pericalcarine             superiorfrontal
            caudalanteriorcingulate inferiortemporal        middletemporal          postcentral               superiorparietal
            caudalmiddlefrontal     insula                  paracentral             posteriorcingulate        superiortemporal
            cuneus                  isthmuscingulate        parahippocampal         precentral                supramarginal
            entorhinal              lateraloccipital        parsopercularis         precuneus                 temporalpole
            frontalpole             lateralorbitofrontal    parsorbitalis           rostralanteriorcingulate  transversetemporal
            fusiform                lingual                 parstriangularis        rostralmiddlefrontal]
        
        hem : {None, 'lh', 'rh'}
            If None, defaults to the implantation hemisphere.  Otherwise uses the hemisphere specified by the user.
        showfig : bool
            Show figure or not.
        save : bool
            If save=True, this mesh is saved to the $SUBJECTS_DIR/Meshes/.  Otherwise it is not saved.

        Returns
        -------
        roi_mesh : dict
            A dictionary that contains roi_mesh['tri'] and roi_mesh['vert']
            and can be used in plotting commands for the region of interest triangle-vertex mesh.

        '''

        if hem==None:
            if self.hem != 'lh' and self.hem != 'rh':
                print('You need to specify which hemisphere this ROI is in. Please try again and specify the hemisphere in the hem argument.')
                return
            else:
                hem = self.hem

        cortex = self.get_surf(hem=hem)

        roi_mesh = {}
        vertnums = []

        for label in label_list:
            this_label = os.path.join(self.patient_dir, 'label', 'gyri', '%s.%s.label'%(hem, label))
            f = open(this_label, 'r')
            all_lines_str = [x.split() for x in f.read().split('\n')[2:][:-1]]
            all_lines_float = []
            for line in range(len(all_lines_str)):
                all_lines_float.append([float(x) for x in all_lines_str[line]])
            verts = np.array(all_lines_float, dtype=np.int)
            vertnums.extend(verts[:,0].tolist())
        vertnums = sorted(vertnums)
        roi_mesh['vert'] = cortex['vert'][vertnums, :]
        
        # Find the triangles for these vertex numbers
        tri_row_inds = np.sort(np.array(list(set(np.where(np.in1d(cortex['tri'][:,0],vertnums))[0]) & set(np.where(np.in1d(cortex['tri'][:,1],vertnums))[0]) & set(np.where(np.in1d(cortex['tri'][:,2],vertnums))[0]))))
        tri_list = cortex['tri'][tri_row_inds,:]
        lookup = {vertnums[i]:i for i in range(len(vertnums))}
       
        tri_list_reindexed = np.copy(tri_list)
        for k, v in lookup.iteritems():
            tri_list_reindexed[tri_list==k] = v

        roi_mesh['tri'] = tri_list_reindexed

        if showfig:
            import plotting.ctmr_brain_plot as ctmr_brain_plot   
<<<<<<< HEAD
            import mayavi
            mesh, mlab = ctmr_brain_plot.ctmr_gauss_plot(roi_mesh['tri'],roi_mesh['vert'])
            mlab.show()

        scipy.io.savemat(outfile, roi_mesh)
=======
            mesh,mlab = ctmr_brain_plot.ctmr_gauss_plot(roi_mesh['tri'],roi_mesh['vert'])
            mlab.show()

        if save:
            output_mesh = os.path.join(self.mesh_dir,'%s_%s_trivert.mat'%(hem, roi_name))
            print("Saving this mesh to %s"%(output_mesh))
            scipy.io.savemat(output_mesh, roi_mesh)
        
        return roi_mesh
>>>>>>> 11bb88e5

    def write_to_obj(self, hem=None, roi_name='pial'):
        '''This function writes the mesh for a given roi to .obj format.
        
        Parameters
        ----------
        hem : str, optional
            The hemisphere of the region of interest (ROI)
        roi_name : str, optional
            The name of the ROI mesh.

        '''
        if hem==None:
            hem = self.hem
        cortex = self.get_surf(roi=roi_name, hem=hem)
        tri, vert = cortex['tri'], cortex['vert']

        f = open(os.path.join(self.mesh_dir,'%s_%s.obj'%(hem, roi_name)),'w+')

        for row in vert:
            f.write('v %f %f %f\n'%(row[0], row[1], row[2]))

        for row in tri:
            f.write('f %d %d %d\n'%(row[0]+1, row[1]+1, row[2]+1))

        f.close()

    def plot_all_surface_rois(self, bgcolor=(0, 0, 0), size=(1200, 900), color_dict=None, screenshot=False, showfig=True,
                              **kwargs):
        """
        Plots all of the surface rois for a given subject. Uses colors from the Freesurfer Color lookup table (LUT)
        by default.
        
        Parameters
        ----------
        bgcolor : tuple
            background color (default is black)
        size : tuple
            figure size
        color_dict: None or dict
            freesurfer roi name -> color (default is freesurfer colormap)
        screenshot : bool
            Whether or not to take a screenshot of the mayavi plot
        showfig : bool
            show figure or not.
        kwargs: goes to ctmr_gauss_plot. e.g. ambient, specular, diffuse, etc.
        """
        
        from mayavi import mlab
        from plotting.ctmr_brain_plot import ctmr_gauss_plot

        if color_dict is None:
            from SupplementalFiles import FS_colorLUT
            color_dict = FS_colorLUT.get_lut()

        mlab.figure(fgcolor=(0, 0, 0), bgcolor=bgcolor, size=size)
        rois = self.get_rois()
        for roi in tqdm(rois):
            if 'ctx-' + self.hem + '-' + roi in color_dict:
                mesh = self.make_roi_mesh(roi, [roi], save=False)
                color = np.array(color_dict['ctx-' + self.hem + '-' + roi]) / 255.
                ctmr_gauss_plot(mesh['tri'], mesh['vert'], color=color, new_fig=False, **kwargs)

        if self.hem == 'lh':
            azimuth = 180
        elif self.hem == 'rh':
            azimuth = 0
        else:
            azimuth = 90
        mlab.view(azimuth, elevation=90)

        if screenshot:
            arr = mlab.screenshot(antialiased=True)
            plt.figure(figsize=(20, 10))
            plt.imshow(arr, aspect='equal')
            plt.axis('off')
            plt.show()

        if showfig:
            mlab.show()

    def auto_2D_brain(self, hem=None, azimuth=None, elevation=90, elecfile_prefix='TDT_elecs_all',
                      template=None, force=False, brain_file=None, elecs_2D_file=None):
        """Generate 2D screenshot of the brain at a specified azimuth and
        elevation, and return projected 2D coordinates of electrodes at this
        view.

        Some code for projection taken from example_mlab_3D_to_2D
        by S. Chris Colbert <sccolbert@gmail.com>,
        see: http://docs.enthought.com/mayavi/mayavi/auto/example_mlab_3D_to_2D.html
        
        Parameters
        ----------
        hem : {None, 'lh', 'rh', 'both'}
            Hemisphere to show. If None, defaults to self.hem.  
        azimuth : float
            Azimuth for brain plot. Normally azimuth=180 for lh, azimuth=0 for rh
        elevation : float
            Elevation for brain plot
        elecfile_prefix: str
            prefix of the .mat with the electrode coordinates matrix
        template : str or None
            Name of the atlas template (if used instead of the subject's brain).
        force : bool
            Force re-creation of the image and 2D coordinates even if the files
            exist.
        brain_file: (optional) None or str
            Filename used when saving 2D brain image. If None, filename is
            automatically generated based on view orientation.
        elecs_2D_file: (optional) None or str
            Filename used when saving electrode position file. If None,
            filename is automatically generated based on view orientation.
        
        Returns
        -------
        brain_image : array-like
            2D brain image
        elecmatrix_2D : array-like
            elecs x 2 matrix of coordinates in 2D that match brain_image and
            can be plotted using matplotlib pyplot instead of mayavi.
        
        """
        from PIL import Image

        if hem is None:
            roi_name = self.hem + '_pial'
        elif hem == 'lh' or hem == 'rh':
            roi_name = hem + '_pial'
        else:
            roi_name = 'pial'

        if azimuth is None:
            if self.hem == 'lh':
                azimuth = 180
            elif self.hem == 'rh':
                azimuth = 0
            else:
                azimuth = 90

        # Add the template to the file name if it is specified, also
        # don't save the same template view over and over if it isn't
        # necessary
        if template is not None:
            template_nm = template
            mesh_dir = os.path.join(self.subj_dir, template, 'Meshes')
        else:
            template_nm = ''
            mesh_dir = self.mesh_dir

        # Path to each of the 2D files (a screenshot of the brain at a given angle,
        # as well as the 2D projected electrode coordinates for that view).
        if brain_file is None:
            brain_file = os.path.join(mesh_dir, 'brain2D_az%d_el%d%s.png' % (azimuth, elevation, template_nm))
        if elecs_2D_file is None:
            elecs_2D_file = os.path.join(self.elecs_dir, '%s_2D_az%d_el%d%s.mat' % (elecfile_prefix, azimuth, elevation, template_nm))

        # Test whether we already made the brain file
        if os.path.isfile(brain_file) and force is False:
            # Get the file
            #print("Loading previously saved file %s"%(brain_file))
            im = Image.open(brain_file)
            brain_image = np.asarray(im)

        else:
            # Get the pial surface and plot it at the specified azimuth and elevation
            pial = self.roi(name=roi_name)
            mesh, points, mlab, brain_image, f = self.plot_brain(rois=[pial], screenshot=True, showfig=False, 
                                                                 helper_call=True, azimuth=azimuth, elevation=elevation,
                                                                 template=template)

            # Clip out the white space (there may be a better way to do this...)
            brain_image, x_offset, y_offset = remove_whitespace(brain_image)

            # Save as a png
            im = Image.fromarray(brain_image)
            im.save(brain_file)

        # Test whether we already have the electrodes file
        if os.path.isfile(elecs_2D_file) and force is False:
            #print("Loading previously saved file %s"%(elecs_2D_file))
            elecmatrix_2D = scipy.io.loadmat(elecs_2D_file)['elecmatrix']

        else:
            # Get the 3D electrode matrix
            e = self.get_elecs(elecfile_prefix=elecfile_prefix)
            elecmatrix = e['elecmatrix']
            
            W = np.ones(elecmatrix.shape[0])
            hmgns_world_coords = np.column_stack((elecmatrix, W))

            # Get unnormalized view coordinates
            combined_transform_mat = get_world_to_view_matrix(f.scene)
            view_coords = \
                apply_transform_to_points(hmgns_world_coords, combined_transform_mat)

            # Get normalized view coordinates
            norm_view_coords = view_coords / (view_coords[:, 3].reshape(-1, 1))

            # Transform from normalized coordinates to display coordinates (2D)
            view_to_disp_mat = get_view_to_display_matrix(f.scene)
            disp_coords = apply_transform_to_points(norm_view_coords, view_to_disp_mat)
            elecmatrix_2D = np.zeros((elecmatrix.shape[0], 2))
            for i in np.arange(elecmatrix.shape[0]):
                elecmatrix_2D[i, :] = disp_coords[:, :2][i]

            elecmatrix_2D[:, 0] = elecmatrix_2D[:, 0] - x_offset
            elecmatrix_2D[:, 1] = elecmatrix_2D[:, 1] - y_offset

            print(elecmatrix_2D)

            scipy.io.savemat(elecs_2D_file, {'elecmatrix': elecmatrix_2D})
            mlab.close()

        return brain_image, elecmatrix_2D

    def animate_scene(self, mlab, movie_name='movie', mix_type='smootherstep', 
                      start_stop_azimuth=(0, 360), start_stop_elevation=(90, 90), 
                      nframes=200, frame_rate = 25, ffmpeg = '/Applications/ffmpeg', 
                      close_fig=True, keep_frames=False, show_title=False):
        ''' Create animation of rotating brain 

        Parameters
        ----------
        mlab : mayavi mlab instance
        movie_name : str
            Name of the movie frame e.g. 'TIMIT_activity'
        mix_type : {'smootherstep', 'smoothstep', 'linear'}
            Easing for the movie.  If 'smootherstep' or 'smoothstep', the animation
            appears to go slowly at the beginning and end, and fast in the middle.
            If 'linear', it evenly rotates with no easing.
        start_stop_azimuth : tuple
            Start and stop azimuth for the plot. Usually you will want this to be
            (0, 360) for 'rh' subjects and (180, 180+360) for 'lh' subjects
        start_stop_elevation : tuple
            Start and stop azimuth for the plot
        nframes : int
            Number of frames in the animation.  More frames = smoother animation
        frame_rate : int
            The frame rate for the movie in Hz
        ffmpeg : str
            Location of your ffmpeg binary
        close_fig : bool
            Whether to close the mlab figure after the movie is done rendering
        keep_frames : bool
            Whether to keep the pngs for each frame of the movie or delete them
            upon mp4 creation. (default: False)
        show_title : bool
            Whether to keep the current mlab figure title on the screen or suppress it
            (Default: False)

        Returns
        -------
        A movie file in $SUBJECTS_DIR/[self.subj]/movies/[movie_name].mp4

        '''
        movie_dir = os.path.join(self.patient_dir, 'movies')
        mix = mixes[mix_type]

        if not os.path.isdir(movie_dir):
            os.mkdir(movie_dir)
        if not os.path.isdir(os.path.join(movie_dir, 'frames')):
            os.mkdir(os.path.join(movie_dir, 'frames'))

        if show_title==False:
            mlab.title('')

        plt.figure(figsize=(20,10))
            
        for mi, m in enumerate(np.linspace(0, 1, nframes)):
            new_az = mix(start_stop_azimuth[0], start_stop_azimuth[1], m)
            new_el = mix(start_stop_elevation[0], start_stop_elevation[1], m)
            print(new_az, new_el)
            mlab.view(new_az, new_el)
            arr = mlab.screenshot(antialiased=True)
            plt.cla()
            plt.imshow(arr, aspect='equal')
            plt.axis('off')
            frame_png = os.path.join(movie_dir, 'frames', '%s_%03d.png'%(movie_name, mi))
            plt.savefig(frame_png)

        png_files = os.path.join(movie_dir, 'frames', movie_name+'_%03d.png')
        movie_file = os.path.join(movie_dir, movie_name+'.mp4')
        os.system('%s -r %d -start_number 0 -i %s \
            -vf "scale=trunc(iw/2)*2:trunc(ih/2)*2" -c:v libx264 \
            -pix_fmt yuv420p %s'%(ffmpeg, frame_rate, png_files, movie_file))

        if not keep_frames:
            png_files = os.path.join(movie_dir, 'frames', movie_name+'_*.png')
            [os.remove(r) for r in glob.glob(png_files)]

        if close_fig:
            mlab.close()

def remove_whitespace(brain_image):
    '''
    Remove white space from an image

    Parameters
    ----------
    brain_image : array-like
        X x Y x 3 RGB image

    Returns
    -------
    brain_image : array-like
        X x Y x 3 RGB image, but trimmed
    x_offset : int
        Number of pixels to offset
    y_offset : int
        Number of pixels to offset
    '''
    rgb_sum = brain_image.sum(2) 
    white_space1 = 1-np.all(rgb_sum==255*3, axis=0)
    x_offset = np.where(white_space1==1)[0][0]
    brain_image = brain_image[:,white_space1.astype(bool),:]
    white_space2 = 1-np.all(rgb_sum==255*3, axis=1)
    y_offset = np.where(white_space2==1)[0][0]
    brain_image = brain_image[white_space2.astype(bool),:,:]

    return brain_image, x_offset, y_offset
<|MERGE_RESOLUTION|>--- conflicted
+++ resolved
@@ -451,23 +451,12 @@
         orig_file = os.path.join(self.elecs_dir, 'individual_elecs', '%s_orig.mat'%(grid_basename))
         scipy.io.savemat(orig_file, {'elecmatrix': elecmatrix} )
 
-<<<<<<< HEAD
-    def project_electrodes(self, elecfile_prefix='hd_grid', use_mean_normal=True, surf_type='dural', num_iter=30,
-                           dilate=0.0, grid=True, convex_hull=False):
-        '''elecfile_prefix: prefix of the .mat file with the electrode coordinates matrix 
-        use_mean_normal: whether to use mean normal vector (mean of the 4 normal vectors from the grid's 
-        corner electrodes) as the projection direction
-        surf_type: 'dural' or 'pial'
-        num_iter: how many smoothing iterations when creating the dural surface
-        grid: whether the electrodes to project are from a grid that was interpolated using interp_grid()
-=======
     def project_electrodes(self, elecfile_prefix='hd_grid', use_mean_normal=True, \
                                  surf_type='dural', \
                                  num_iter=30, dilate=0.0, grid=True,
                                  convex_hull=True):
         '''
         Project electrodes to the brain's surface to correct for deformation.
->>>>>>> 11bb88e5
         
         By default, projects the electrodes of a grid based on the mean normal vector of the four grid
         corner electrodes that were manually localized from the registered CT. Can also project strips
@@ -1827,8 +1816,6 @@
             #default roi_name of 'pial' plots both hemispheres' pial surfaces
             if roi_name  in ('pial', 'rh_pial', 'lh_pial'):
                 #use pial surface of the entire hemisphere
-<<<<<<< HEAD
-
                 if roi_name in ('pial', 'lh_pial'):
                     lh_pial = self.get_surf(hem='lh')
                     mesh, mlab = ctmr_brain_plot.ctmr_gauss_plot(lh_pial['tri'], lh_pial['vert'], **kwargs)
@@ -1836,26 +1823,6 @@
                 if roi_name in ('pial', 'rh_pial'):
                     rh_pial = self.get_surf(hem='rh')
                     mesh, mlab = ctmr_brain_plot.ctmr_gauss_plot(rh_pial['tri'], rh_pial['vert'], **kwargs)
-=======
-                if roi_name == 'pial' or roi_name == 'lh_pial':
-                    lh_pial = self.get_surf(hem='lh', template=template)
-                if roi_name == 'pial' or roi_name == 'rh_pial':
-                    rh_pial = self.get_surf(hem='rh', template=template)
-                if gaussian:
-                    if roi_name == 'pial' or roi_name == 'lh_pial':
-                        mesh, mlab = ctmr_brain_plot.ctmr_gauss_plot(lh_pial['tri'], lh_pial['vert'], color=color, opacity=opacity, elecs=elecs, weights=weights,
-                                                                         representation=representation, new_fig=False, cmap=cmap, vmin=vmin, vmax=vmax)
-                    if roi_name == 'pial' or roi_name == 'rh_pial': 
-                        mesh, mlab = ctmr_brain_plot.ctmr_gauss_plot(rh_pial['tri'], rh_pial['vert'], color=color, opacity=opacity, elecs=elecs, weights=weights, 
-                                                                         representation=representation, new_fig=False, cmap=cmap, vmin=vmin, vmax=vmax)
-                else: 
-                    if roi_name == 'pial' or roi_name == 'lh_pial': 
-                        mesh, mlab = ctmr_brain_plot.ctmr_gauss_plot(lh_pial['tri'], lh_pial['vert'], color=color, opacity=opacity, representation=representation, 
-                                                                    new_fig=False, cmap=cmap)
-                    if roi_name == 'pial' or roi_name == 'rh_pial': 
-                        mesh, mlab = ctmr_brain_plot.ctmr_gauss_plot(rh_pial['tri'], rh_pial['vert'], color=color, opacity=opacity, representation=representation, 
-                                                                    new_fig=False, cmap=cmap)
->>>>>>> 11bb88e5
                     
             else:
                 subcort_dir = os.path.join(self.mesh_dir,'subcortical')
@@ -1877,26 +1844,16 @@
         else:
             #if no elecs to add as points3D
             points = None
-
-<<<<<<< HEAD
-        if self.hem == 'lh':
-            azimuth = 180
-        elif self.hem == 'rh':
-            azimuth = 0
-        else:
-            azimuth = 90
-        mlab.view(azimuth, elevation=90)
-=======
+        
         if azimuth is None:
-            if self.hem=='lh':
-                azimuth=180
-            elif self.hem=='rh':
-                azimuth=0
+            if self.hem == 'lh':
+                azimuth = 180
+            elif self.hem == 'rh':
+                azimuth = 0
             else:
-                azimuth=90
+                azimuth = 90
 
         mlab.view(azimuth, elevation)
->>>>>>> 11bb88e5
 
         if screenshot:
             arr = mlab.screenshot(antialiased=True)
@@ -1914,11 +1871,9 @@
             mlab.close()
 
         return mesh, points, mlab, arr, fh
-
-<<<<<<< HEAD
-    def plot_recon_anatomy(self, elecfile_prefix='TDT_elecs_all', template=None, showfig=True, screenshot=False, opacity=1.0):
-=======
-    def plot_recon_anatomy(self, elecfile_prefix='TDT_elecs_all', template=None, showfig=True, screenshot=False, opacity=1.0, show_numbers=True):
+    
+    def plot_recon_anatomy(self, elecfile_prefix='TDT_elecs_all', template=None, showfig=True, screenshot=False, 
+                           opacity=1.0, show_numbers=True):
         '''
         Plot the brain along with all of the anatomically labeled electrodes, colored by location using freesurfer
         color lookup table.
@@ -1937,7 +1892,6 @@
             opacity of the brain surface mesh.
 
         '''
->>>>>>> 11bb88e5
         import plotting.ctmr_brain_plot as ctmr_brain_plot
         import SupplementalFiles.FS_colorLUT as FS_colorLUT
 
@@ -2121,9 +2075,6 @@
     def plot_recon_anatomy_compare_warped(self, template='cvs_avg35_inMNI152', elecfile_prefix='TDT_elecs_all',
                                           showfig=True, screenshot=False, opacity=1.0):
         ''' This plots two brains, one in native space, one in the template space, showing
-<<<<<<< HEAD
-        the native space and warped electrodes for ease of comparison/quality control.'''
-=======
         the native space and warped electrodes for ease of comparison/quality control.
         
         Parameters
@@ -2141,7 +2092,6 @@
             Opacity of surface meshes
 
         '''
->>>>>>> 11bb88e5
         import plotting.ctmr_brain_plot as ctmr_brain_plot
         import SupplementalFiles.FS_colorLUT as FS_colorLUT
 
@@ -2289,13 +2239,6 @@
 
         if showfig:
             import plotting.ctmr_brain_plot as ctmr_brain_plot   
-<<<<<<< HEAD
-            import mayavi
-            mesh, mlab = ctmr_brain_plot.ctmr_gauss_plot(roi_mesh['tri'],roi_mesh['vert'])
-            mlab.show()
-
-        scipy.io.savemat(outfile, roi_mesh)
-=======
             mesh,mlab = ctmr_brain_plot.ctmr_gauss_plot(roi_mesh['tri'],roi_mesh['vert'])
             mlab.show()
 
@@ -2305,8 +2248,7 @@
             scipy.io.savemat(output_mesh, roi_mesh)
         
         return roi_mesh
->>>>>>> 11bb88e5
-
+    
     def write_to_obj(self, hem=None, roi_name='pial'):
         '''This function writes the mesh for a given roi to .obj format.
         
