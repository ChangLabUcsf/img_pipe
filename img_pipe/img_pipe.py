--- conflicted
+++ resolved
@@ -2286,21 +2286,6 @@
     def plot_all_surface_rois(self, bgcolor=(0, 0, 0), size=(1200, 900), color_dict=None, screenshot=False, showfig=True,
                               **kwargs):
         """
-<<<<<<< HEAD
-        Plots all of the surface rios for a given subject.
-
-        Parameters
-        ----------
-        bgcolor: tuple
-        size: tuple
-            size of mlab figure
-        color_dict: dict
-            freesurfer roi name -> color (tuple)
-        screenshot: bool
-        showfig: bool
-        kwargs: dict
-            goes to ctmr_gauss_plot. e.g. ambient, specular, diffuse, etc.
-=======
         Plots all of the surface rois for a given subject. Uses colors from the Freesurfer Color lookup table (LUT)
         by default.
         
@@ -2317,8 +2302,6 @@
         showfig : bool
             show figure or not.
         kwargs: goes to ctmr_gauss_plot. e.g. ambient, specular, diffuse, etc.
-
->>>>>>> e6f81c69
         """
         
         from mayavi import mlab
@@ -2353,8 +2336,6 @@
 
         if showfig:
             mlab.show()
-<<<<<<< HEAD
-=======
 
     def auto_2D_brain(self, hem=None, azimuth=None, elevation=90, elecfile_prefix='TDT_elecs_all',
                       template=None, force=False, brain_file=None, elecs_2D_file=None):
@@ -2595,4 +2576,3 @@
     brain_image = brain_image[white_space2.astype(bool),:,:]
 
     return brain_image, x_offset, y_offset
->>>>>>> e6f81c69
