--- conflicted
+++ resolved
@@ -919,13 +919,10 @@
 
             #create pdf for visual inspection of the original elecs vs the warps
             mlab = matlab.MatlabCommand()
-<<<<<<< HEAD
             mlab.inputs.script = "addpath(genpath(['%s',filesep,'surface_warping_scripts']));\
-=======
-            print "addpath(genpath('%s/surface_warping_scripts'));\
-                                  plot_recon_anatomy_compare_warped('%s','%s','%s','%s','%s','%s','%s');"%(self.img_pipe_dir,self.fs_dir,self.subj_dir,self.subj,template,self.hem,elecfile_prefix,self.zero_indexed_electrodes)
+            print("addpath(genpath('%s/surface_warping_scripts'));\
+                                  plot_recon_anatomy_compare_warped('%s','%s','%s','%s','%s','%s','%s');"%(self.img_pipe_dir,self.fs_dir,self.subj_dir,self.subj,template,self.hem,elecfile_prefix,self.zero_indexed_electrodes))
             mlab.inputs.script = "addpath(genpath('%s/surface_warping_scripts'));\
->>>>>>> 8d84e51f
                                   plot_recon_anatomy_compare_warped('%s','%s','%s','%s','%s','%s','%s');"%(self.img_pipe_dir,self.fs_dir,self.subj_dir,self.subj,template,self.hem,elecfile_prefix,self.zero_indexed_electrodes)
             out = mlab.run()
             if not os.path.isdir(os.path.join(self.elecs_dir, 'warps_preproc')):
